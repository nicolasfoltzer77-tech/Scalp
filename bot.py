--- conflicted
+++ resolved
@@ -217,54 +217,10 @@
         last_entry_price = None
         time.sleep(0.3)
         return kill
-<<<<<<< HEAD
-=======
-
-    def close_position(side: int, price: float, vol: int) -> bool:
-        nonlocal current_pos, entry_price, entry_time, session_pnl, equity_usdt, stop_long, stop_short
-        pnl = calc_pnl_pct(entry_price, price, side, fee_rate)
-        payload = {
-            "side": "long" if side > 0 else "short",
-            "symbol": symbol,
-            "entry": entry_price,
-            "exit": price,
-            "pnl_usd": round((price - entry_price) * vol, 2)
-            if side > 0
-            else round((entry_price - price) * vol, 2),
-            "pnl_pct": pnl,
-            "fee_pct": fee_rate * 2 * 100,
-        }
-        log_event("position_closed", payload)
-        session_pnl += pnl
-        payload["session_pnl"] = session_pnl
-        notify("position_closed", payload)
-        client.place_order(
-            symbol,
-            side=4 if side > 0 else 2,
-            vol=vol,
-            order_type=5,
-            price=price,
-            open_type=CONFIG["OPEN_TYPE"],
-            leverage=CONFIG["LEVERAGE"],
-            reduce_only=True,
-        )
-        equity_usdt *= 1 + pnl / 100.0
-        risk_mgr.record_trade(pnl)
-        logging.info("Nouveau risk_pct: %.4f", risk_mgr.risk_pct)
-        kill = risk_mgr.kill_switch
-        if kill:
-            logging.warning("Kill switch activé, arrêt du bot.")
-        pause = risk_mgr.pause_duration()
-        if pause:
-            logging.info("Pause %s s après série de pertes", pause)
-            time.sleep(pause)
-        current_pos = 0
-        entry_price = None
         entry_time = None
         stop_long = stop_short = None
         time.sleep(0.3)
         return kill
->>>>>>> f2703bb8
 
     notify("bot_started", {"session_pnl": session_pnl})
     try:
