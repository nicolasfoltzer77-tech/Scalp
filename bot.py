#!/usr/bin/env python3
# -*- coding: utf-8 -*-
"""
MEXC USDT-M Futures Bot – prêt à coller sur Paperspace

Fonctions clés
- Récupère les données marché (klines) via REST MEXC "contract" (futures)
- Stratégie simple (croisement d'EMA) + gestion du risque + SL/TP
- Place/annule des ordres si PAPER_TRADE=False (endpoints privés)
- Journalise toutes les requêtes (fichiers .log et .jsonl)
- AUCUNE commande terminal requise : auto-install de 'requests' si besoin

Sécurité
- Par défaut PAPER_TRADE=True (aucun ordre envoyé)
- Dimensionne la taille via equity, levier et contractSize
- Respecte la signature HMAC-SHA256 (headers: ApiKey, Request-Time, Signature)

© 2025 — Usage à vos risques. Ceci n’est pas un conseil financier.
"""

import os, sys, json, time, hmac, hashlib, logging, math
from urllib.parse import quote
from typing import Dict, Any, Optional, List

from scalp.logging_utils import get_jsonl_logger
from scalp.metrics import calc_pnl_pct
from scalp.notifier import notify
from scalp import __version__

from scalp import __version__

# ---------------------------------------------------------------------------
# Dépendances
# ---------------------------------------------------------------------------
import requests

# ---------------------------------------------------------------------------
# Configuration (via variables d'env conseillées sur Paperspace)
# ---------------------------------------------------------------------------
CONFIG = {
    "MEXC_ACCESS_KEY": os.getenv("MEXC_ACCESS_KEY", "A_METTRE"),
    "MEXC_SECRET_KEY": os.getenv("MEXC_SECRET_KEY", "B_METTRE"),
    "PAPER_TRADE": os.getenv("PAPER_TRADE", "true").lower() in ("1","true","yes","y"),
    "SYMBOL": os.getenv("SYMBOL", "BTC_USDT"),          # format futures: BTC_USDT
    "INTERVAL": os.getenv("INTERVAL", "Min1"),           # Min1, Min5, Min15, Min60, Hour4, Day1...
    "EMA_FAST": int(os.getenv("EMA_FAST", "9")),
    "EMA_SLOW": int(os.getenv("EMA_SLOW", "21")),
    "RISK_PCT_EQUITY": float(os.getenv("RISK_PCT_EQUITY", "0.01")),  # 1% par trade
    "LEVERAGE": int(os.getenv("LEVERAGE", "5")),
    "RISK_LEVEL": int(os.getenv("RISK_LEVEL", "2")),
    "OPEN_TYPE": int(os.getenv("OPEN_TYPE", "1")),       # 1=isolated, 2=cross
    "STOP_LOSS_PCT": float(os.getenv("STOP_LOSS_PCT", "0.006")),   # 0.6%
    "TAKE_PROFIT_PCT": float(os.getenv("TAKE_PROFIT_PCT", "0.012")),# 1.2%
    "MAX_KLINES": int(os.getenv("MAX_KLINES", "400")),
    "LOOP_SLEEP_SECS": int(os.getenv("LOOP_SLEEP_SECS", "10")),
    "RECV_WINDOW": int(os.getenv("RECV_WINDOW", "30")),  # secondes (<=60)
    "LOG_DIR": os.getenv("LOG_DIR", "./logs"),
    "BASE_URL": os.getenv("MEXC_CONTRACT_BASE_URL", "https://contract.mexc.com"),
    # Frais de trading (taux de taker par défaut, ex: 0.0006 pour 0.06%)
    "FEE_RATE": float(os.getenv("FEE_RATE", "0.0")),
    # Liste des paires sans frais (séparées par des virgules)
    "ZERO_FEE_PAIRS": [p.strip() for p in os.getenv("ZERO_FEE_PAIRS", "").split(",") if p.strip()],
}

# ---------------------------------------------------------------------------
# Logging
# ---------------------------------------------------------------------------
os.makedirs(CONFIG["LOG_DIR"], exist_ok=True)
logging.basicConfig(
    level=logging.INFO,
    format="%(asctime)s.%(msecs)03d %(levelname)s %(message)s",
    datefmt="%Y-%m-%d %H:%M:%S",
    handlers=[
        logging.FileHandler(os.path.join(CONFIG["LOG_DIR"], "bot.log"), encoding="utf-8"),
        logging.StreamHandler(sys.stdout),
    ],
)

log_event = get_jsonl_logger(
    os.path.join(CONFIG["LOG_DIR"], "bot_events.jsonl"),
    max_bytes=5_000_000,
    backup_count=5,
)


def check_config() -> None:
    """Display a color coded status of important environment variables."""
    critical = {"MEXC_ACCESS_KEY", "MEXC_SECRET_KEY"}
    optional = {"NOTIFY_URL", "TELEGRAM_BOT_TOKEN", "TELEGRAM_CHAT_ID"}
    all_keys = sorted(set(CONFIG.keys()) | optional)
    red, orange, green, reset = "\033[91m", "\033[93m", "\033[92m", "\033[0m"
    for key in all_keys:
        val = os.getenv(key)
        if key in critical and (not val or val in {"", "A_METTRE", "B_METTRE"}):
            logging.info("%s%s%s: critique", red, key, reset)
        elif val:
            logging.info("%s%s%s: dispo", green, key, reset)
        else:
            logging.info("%s%s%s: absente", orange, key, reset)

# ---------------------------------------------------------------------------
# Client REST Futures (Contract)
# Signature futures: HMAC_SHA256( accessKey + reqTime + requestParamString )
# Headers: ApiKey, Request-Time (ms), Signature, Content-Type, Recv-Window
# ---------------------------------------------------------------------------
class MexcFuturesClient:
    def __init__(self, access_key: str, secret_key: str, base_url: str,
                 recv_window: int = 30, paper_trade: bool = True):
        self.ak = access_key
        self.sk = secret_key
        self.base = base_url.rstrip("/")
        self.recv_window = recv_window
        self.paper_trade = paper_trade
        if not self.ak or not self.sk or self.ak == "A_METTRE" or self.sk == "B_METTRE":
            logging.warning("⚠️ Clés API non définies. Le mode réel ne fonctionnera pas.")

    @staticmethod
    def _ms() -> int:
        return int(time.time() * 1000)

    @staticmethod
    def _urlencode_sorted(params: Dict[str, Any]) -> str:
        if not params:
            return ""
        items = []
        for k in sorted(params.keys()):
            v = "" if params[k] is None else str(params[k])
            items.append(f"{quote(k, safe='')}={quote(v, safe='')}")
        return "&".join(items)

    def _sign(self, request_param_string: str, req_ms: int) -> str:
        msg = f"{self.ak}{req_ms}{request_param_string}"
        return hmac.new(self.sk.encode(), msg.encode(), hashlib.sha256).hexdigest()

    def _headers(self, signature: str, req_ms: int) -> Dict[str, str]:
        return {
            "ApiKey": self.ak,
            "Request-Time": str(req_ms),
            "Signature": signature,
            "Content-Type": "application/json",
            "Recv-Window": str(self.recv_window),
        }

    # ----------------------- Public -----------------------
    def get_contract_detail(self, symbol: Optional[str] = None) -> Dict[str, Any]:
        url = f"{self.base}/api/v1/contract/detail"
        params = {}
        if symbol:
            params["symbol"] = symbol
        r = requests.get(url, params=params, timeout=15)
        r.raise_for_status()
        return r.json()

    def get_kline(self, symbol: str, interval: str = "Min1",
                  start: Optional[int] = None, end: Optional[int] = None) -> Dict[str, Any]:
        url = f"{self.base}/api/v1/contract/kline/{symbol}"
        params = {"interval": interval}
        if start is not None:
            params["start"] = int(start)  # en secondes
        if end is not None:
            params["end"] = int(end)      # en secondes
        r = requests.get(url, params=params, timeout=15)
        r.raise_for_status()
        return r.json()

    def get_ticker(self, symbol: Optional[str] = None) -> Dict[str, Any]:
        url = f"{self.base}/api/v1/contract/ticker"
        params = {}
        if symbol:
            params["symbol"] = symbol
        r = requests.get(url, params=params, timeout=15)
        r.raise_for_status()
        return r.json()

    # ----------------------- Privés -----------------------
    def _private_request(self, method: str, path: str,
                         params: Optional[Dict[str, Any]] = None,
                         body: Optional[Dict[str, Any]] = None) -> Dict[str, Any]:
        method = method.upper()
        url = f"{self.base}{path}"
        req_ms = self._ms()

        if method in ("GET", "DELETE"):
            qs = self._urlencode_sorted(params or {})
            sig = self._sign(qs, req_ms)
            headers = self._headers(sig, req_ms)
            r = requests.request(method, url, params=params, headers=headers, timeout=20)
        elif method == "POST":
            body_str = json.dumps(body or {}, separators=(",", ":"), ensure_ascii=False)
            sig = self._sign(body_str, req_ms)
            headers = self._headers(sig, req_ms)
            r = requests.post(url, data=body_str.encode("utf-8"), headers=headers, timeout=20)
        else:
            raise ValueError("Méthode non supportée")

        try:
            r.raise_for_status()
            data = r.json()
        except Exception as e:
            logging.error("Erreur HTTP/JSON %s %s -> %s", method, path, str(e))
            data = {"success": False, "error": str(e), "status_code": getattr(r, "status_code", None)}

        log_event("http_private", {"method": method, "path": path, "params": params, "body": body, "response": data})
        return data

    # --- Comptes & positions
    def get_assets(self) -> Dict[str, Any]:
        if self.paper_trade:
            return {
                "success": True,
                "code": 0,
                "data": [
                    {
                        "currency": "USDT",
                        "equity": 100.0,
                    }
                ],
            }
        return self._private_request("GET", "/api/v1/private/account/assets")

    def get_positions(self) -> Dict[str, Any]:
        return self._private_request("GET", "/api/v1/private/position/list/history_positions",
                                     params={"page_num": 1, "page_size": 50})

    def get_open_orders(self, symbol: Optional[str] = None) -> Dict[str, Any]:
        return self._private_request("GET", "/api/v1/private/order/list/open_orders",
                                     params={"symbol": symbol} if symbol else None)

    # --- Ordres
    def place_order(self, symbol: str, side: int, vol: int, order_type: int,
                    price: Optional[float] = None, open_type: int = 1, leverage: Optional[int] = None,
                    position_id: Optional[int] = None, external_oid: Optional[str] = None,
                    stop_loss: Optional[float] = None, take_profit: Optional[float] = None,
                    reduce_only: Optional[bool] = None, position_mode: Optional[int] = None) -> Dict[str, Any]:
        """
        side: 1=open long, 2=close short, 3=open short, 4=close long
        type: 1=limit, 2=post-only, 3=IOC, 4=FOK, 5=market, 6=convert market to current price
        """
        if self.paper_trade:
            logging.info("PAPER_TRADE=True -> ordre simulé: side=%s vol=%s type=%s price=%s", side, vol, order_type, price)
            return {"success": True, "paperTrade": True, "simulated": {
                "symbol": symbol, "side": side, "vol": vol, "type": order_type, "price": price,
                "openType": open_type, "leverage": leverage, "stopLossPrice": stop_loss, "takeProfitPrice": take_profit
            }}

        body = {
            "symbol": symbol,
            "vol": vol,
            "side": side,
            "type": order_type,
            "openType": open_type,
        }
        if price is not None:
            body["price"] = float(price)
        if leverage is not None:
            body["leverage"] = int(leverage)
        if position_id is not None:
            body["positionId"] = int(position_id)
        if external_oid:
            body["externalOid"] = str(external_oid)[:32]
        if stop_loss is not None:
            body["stopLossPrice"] = float(stop_loss)
        if take_profit is not None:
            body["takeProfitPrice"] = float(take_profit)
        if reduce_only is not None:
            body["reduceOnly"] = bool(reduce_only)
        if position_mode is not None:
            body["positionMode"] = int(position_mode)

        return self._private_request("POST", "/api/v1/private/order/submit", body=body)

    def cancel_order(self, order_ids: List[int]) -> Dict[str, Any]:
        return self._private_request("POST", "/api/v1/private/order/cancel", body=order_ids)

    def cancel_all(self, symbol: Optional[str] = None) -> Dict[str, Any]:
        body = {"symbol": symbol} if symbol else {}
        return self._private_request("POST", "/api/v1/private/order/cancel_all", body=body)

# ---------------------------------------------------------------------------
# Outils stratégie
# ---------------------------------------------------------------------------
def ema(series: List[float], window: int) -> List[float]:
    if window <= 1 or len(series) == 0:
        return series[:]
    k = 2 / (window + 1.0)
    out = []
    prev = series[0]
    out.append(prev)
    for x in series[1:]:
        prev = x * k + prev * (1 - k)
        out.append(prev)
    return out

def cross(last_fast: float, last_slow: float, prev_fast: float, prev_slow: float) -> int:
    if prev_fast <= prev_slow and last_fast > last_slow:
        return 1
    if prev_fast >= prev_slow and last_fast < last_slow:
        return -1
    return 0

def compute_position_size(contract_detail: Dict[str, Any], equity_usdt: float,
                          price: float, risk_pct: float, leverage: int,
                          symbol: Optional[str] = None) -> int:
    symbol = symbol or CONFIG.get("SYMBOL")
    contracts = contract_detail.get("data") or []
    if not isinstance(contracts, list):
        contracts = [contracts]
    contract = next((c for c in contracts if c and c.get("symbol") == symbol), None)
    if contract is None:
        raise ValueError("Contract detail introuvable pour le symbole")

    contract_size = float(contract.get("contractSize", 0.0001))
    vol_unit = int(contract.get("volUnit", 1))
    min_vol = int(contract.get("minVol", 1))

    notional = equity_usdt * float(risk_pct) * float(leverage)
    if notional <= 0.0:
        return 0
    vol = notional / (price * contract_size)
    vol = int(math.floor(vol / vol_unit) * vol_unit)
    return max(min_vol, vol)


def analyse_risque(
    contract_detail: Dict[str, Any],
    open_positions: List[Dict[str, Any]],
    equity_usdt: float,
    price: float,
    risk_pct: float,
    base_leverage: int,
    symbol: Optional[str] = None,
    side: str = "long",
    risk_level: int = 2,
) -> tuple[int, int]:
    """Analyse le risque avant l'ouverture d'une position.

    Cette fonction calcule le volume de la position et adapte le levier en
    fonction du ``risk_level``. Elle limite également le nombre de positions
    ouvertes dans une direction donnée pour ``symbol``.

    Parameters
    ----------
    contract_detail:
        Détail du contrat tel que renvoyé par l'API ``get_contract_detail``.
    open_positions:
        Liste des positions actuellement ouvertes.
    equity_usdt:
        Capital disponible.
    price:
        Prix actuel du sous-jacent.
    risk_pct:
        Pourcentage du capital risqué par trade.
    base_leverage:
        Levier de base configuré.
    symbol:
        Symbole de trading (ex: ``BTC_USDT``).
    side:
        Direction envisagée (``"long"`` ou ``"short"``).
    risk_level:
        Niveau de risque : 1 (faible), 2 (moyen), 3 (élevé).

    Returns
    -------
    tuple[int, int]
        ``(volume, leverage)`` à utiliser pour l'ordre. ``volume`` vaut ``0`` si
        la limite de positions est atteinte.
    """

    symbol = symbol or CONFIG.get("SYMBOL")
    side = side.lower()

    max_positions_map = {1: 1, 2: 2, 3: 3}
    leverage_map = {
        1: max(1, base_leverage // 2),
        2: base_leverage,
        3: base_leverage * 2,
    }

    max_pos = max_positions_map.get(risk_level, max_positions_map[2])
    leverage = leverage_map.get(risk_level, base_leverage)

    current = 0
    for pos in open_positions or []:
        if pos and pos.get("symbol") == symbol:
            if str(pos.get("side", "")).lower() == side:
                current += 1

    if current >= max_pos:
        return 0, leverage

    vol = compute_position_size(
        contract_detail,
        equity_usdt=equity_usdt,
        price=price,
        risk_pct=risk_pct,
        leverage=leverage,
        symbol=symbol,
    )
    return vol, leverage

# ---------------------------------------------------------------------------
# Sélection des paires de trading
# ---------------------------------------------------------------------------
def get_trade_pairs(client: "MexcFuturesClient") -> list[dict]:
    """Récupère toutes les paires disponibles via ``get_ticker``.

    Parameters
    ----------
    client:
        Instance de :class:`MexcFuturesClient`.

    Returns
    -------
    list[dict]
        Liste des entrées brutes renvoyées par l'API pour chaque paire.
    """

    tick = client.get_ticker()
    data = tick.get("data") if isinstance(tick, dict) else []
    if not data:
        return []
    return data if isinstance(data, list) else [data]


def select_top_pairs(client: "MexcFuturesClient", top_n: int = 10,
                     key: str = "volume") -> list[dict]:
    """Filtre les ``top_n`` paires selon la clé numérique ``key``.

    Les volumes sont convertis en ``float`` et triés par ordre décroissant.
    Les entrées qui n'ont pas la clé demandée sont considérées avec un volume
    nul.
    """

    pairs = get_trade_pairs(client)

    def volume(row: dict) -> float:
        try:
            return float(row.get(key, 0))
        except (TypeError, ValueError):
            return 0.0

    pairs.sort(key=volume, reverse=True)
    return pairs[:top_n]


def find_trade_positions(client: "MexcFuturesClient", pairs: list[dict],
                         *, interval: str = "Min1",
                         ema_fast_n: Optional[int] = None,
                         ema_slow_n: Optional[int] = None) -> list[dict]:
    """Applique la stratégie EMA/cross sur une liste de paires.

    Parameters
    ----------
    client:
        Client REST pour interroger l'API.
    pairs:
        Liste des dictionnaires renvoyés par :func:`select_top_pairs`.
    interval:
        Intervalle de klines utilisé.
    ema_fast_n, ema_slow_n:
        Fenêtres EMA; par défaut celles définies dans ``CONFIG``.

    Returns
    -------
    list[dict]
        Liste des signaux détectés sous la forme ``{"symbol": str,
        "signal": "long"|"short", "price": float}``.
    """

    ema_fast_n = ema_fast_n or CONFIG.get("EMA_FAST", 9)
    ema_slow_n = ema_slow_n or CONFIG.get("EMA_SLOW", 21)
    results: list[dict] = []

    for info in pairs:
        symbol = info.get("symbol")
        if not symbol:
            continue
        k = client.get_kline(symbol, interval=interval)
        closes = k.get("data", {}).get("close", []) if isinstance(k, dict) else []
        if len(closes) < max(ema_fast_n, ema_slow_n) + 2:
            continue

        efull = ema(closes, ema_fast_n)
        eslow = ema(closes, ema_slow_n)
        signal = cross(efull[-1], eslow[-1], efull[-2], eslow[-2])
        if signal == 1:
            results.append({
                "symbol": symbol,
                "signal": "long",
                "price": float(info.get("lastPrice", 0.0)),
            })
        elif signal == -1:
            results.append({
                "symbol": symbol,
                "signal": "short",
                "price": float(info.get("lastPrice", 0.0)),
            })

    return results


def send_selected_pairs(client: "MexcFuturesClient", top_n: int = 20) -> None:
    """Fetch top trading pairs and notify their list."""
    pairs = select_top_pairs(client, top_n=top_n)
    symbols = [p.get("symbol") for p in pairs if p.get("symbol")]
    if symbols:
        notify("pair_list", {"pairs": ", ".join(symbols)})



def backtest_trades(trades: List[Dict[str, Any]], *,
                    fee_rate: Optional[float] = None,
                    zero_fee_pairs: Optional[List[str]] = None) -> float:
    """Compute cumulative PnL for a series of trades.

    Each trade dict must contain ``symbol``, ``entry``, ``exit`` and ``side``
    (+1 long, -1 short). Fees are deducted unless the symbol belongs to
    ``zero_fee_pairs``.
    """

    fee_rate = fee_rate if fee_rate is not None else CONFIG.get("FEE_RATE", 0.0)
    zero_fee = set(zero_fee_pairs or CONFIG.get("ZERO_FEE_PAIRS", []))

    total = 0.0
    for t in trades:
        sym = t.get("symbol")
        fr = 0.0 if sym in zero_fee else fee_rate
        total += calc_pnl_pct(t["entry"], t["exit"], t["side"], fr)
    return total


# ---------------------------------------------------------------------------
# Boucle principale
# ---------------------------------------------------------------------------
def main():
    cfg = CONFIG
    check_config()
    client = MexcFuturesClient(
        access_key=cfg["MEXC_ACCESS_KEY"],
        secret_key=cfg["MEXC_SECRET_KEY"],
        base_url=cfg["BASE_URL"],
        recv_window=cfg["RECV_WINDOW"],
        paper_trade=cfg["PAPER_TRADE"],
    )

    symbol = cfg["SYMBOL"]
    interval = cfg["INTERVAL"]
    ema_fast_n = cfg["EMA_FAST"]
    ema_slow_n = cfg["EMA_SLOW"]
    zero_fee_pairs = set(cfg.get("ZERO_FEE_PAIRS", []))
    fee_rate = 0.0 if symbol in zero_fee_pairs else cfg.get("FEE_RATE", 0.0)

    logging.info("Scalp version %s", __version__)
    logging.info("---- MEXC Futures bot démarré ----")
    logging.info("SYMBOL=%s | INTERVAL=%s | EMA=%s/%s | PAPER_TRADE=%s",
                 symbol, interval, ema_fast_n, ema_slow_n, cfg["PAPER_TRADE"])

    # Specs contrat (taille, minVol, etc.)
    contract_detail = client.get_contract_detail(symbol)
    log_event("contract_detail", contract_detail)

    # Lecture equity (USDT)
    assets = client.get_assets()
    log_event("assets", assets)
    equity_usdt = 0.0
    try:
        for row in assets.get("data", []):
            if row.get("currency") == "USDT":
                equity_usdt = float(row.get("equity", 0.0))
                break
    except Exception:
        pass
    if equity_usdt <= 0:
        logging.warning("Equity USDT non détectée, fallback symbolique à 100 USDT pour sizing.")
        equity_usdt = 100.0

    prev_fast = prev_slow = None
    current_pos = 0  # +1 long, -1 short, 0 flat
    entry_price = None
    session_pnl = 0.0

    notify("bot_started", {"session_pnl": session_pnl})
    try:
        send_selected_pairs(client, top_n=20)
    except Exception as exc:
        logging.error("Erreur sélection paires: %s", exc)

    while True:
        try:
            k = client.get_kline(symbol, interval=interval)
            if not (k and k.get("success") and "data" in k and "close" in k["data"]):
                logging.warning("Réponse klines inattendue: %s", k)
                time.sleep(cfg["LOOP_SLEEP_SECS"]); continue

            closes = k["data"]["close"][-cfg["MAX_KLINES"]:]
            if len(closes) < max(ema_fast_n, ema_slow_n) + 2:
                logging.info("Pas assez d’historique pour EMA; retry...")
                time.sleep(cfg["LOOP_SLEEP_SECS"]); continue

            efull = ema(closes, ema_fast_n)
            eslow = ema(closes, ema_slow_n)
            last_fast, prev_fast = efull[-1], efull[-2]
            last_slow, prev_slow = eslow[-1], eslow[-2]
            x = cross(last_fast, last_slow, prev_fast, prev_slow)

            tick = client.get_ticker(symbol)
            if not (tick and tick.get("success") and tick.get("data")):
                logging.warning("Ticker vide: %s", tick)
                time.sleep(cfg["LOOP_SLEEP_SECS"]); continue
            tdata = tick["data"]
            if isinstance(tdata, list):
                price = None
                for row in tdata:
                    if row.get("symbol") == symbol:
                        price = float(row.get("lastPrice")); break
                if price is None:
                    logging.warning("Prix introuvable pour %s", symbol)
                    time.sleep(cfg["LOOP_SLEEP_SECS"]); continue
            else:
                price = float(tdata.get("lastPrice"))

            vol_close = compute_position_size(
                contract_detail,
                equity_usdt,
                price,
                cfg["RISK_PCT_EQUITY"],
                cfg["LEVERAGE"],
                symbol,
            )
            if vol_close <= 0:
                logging.info("vol calculé = 0; on attend.")
                time.sleep(cfg["LOOP_SLEEP_SECS"])
                continue
            sl_long = price * (1.0 - cfg["STOP_LOSS_PCT"])
            tp_long = price * (1.0 + cfg["TAKE_PROFIT_PCT"])
            sl_short = price * (1.0 + cfg["STOP_LOSS_PCT"])
            tp_short = price * (1.0 - cfg["TAKE_PROFIT_PCT"])

            log_event(
                "signal",
                {
                    "fast": last_fast,
                    "slow": last_slow,
                    "cross": x,
                    "price": price,
                    "pos": current_pos,
                    "vol": vol_close,
                },
            )

            # type=5 (market). On passe "price" à titre conservateur.
            if x == +1 and current_pos <= 0:
                if current_pos < 0:
                    if entry_price is not None:
                        pnl = calc_pnl_pct(entry_price, price, -1, fee_rate)
                        payload = {
                            "side": "short",
                            "symbol": symbol,
                            "entry": entry_price,
                            "exit": price,
                            "pnl_usd": round((entry_price - price) * vol, 2),
                            "pnl_pct": pnl,
                            "fee_pct": fee_rate * 2 * 100,
                        }
                        log_event("position_closed", payload)
                        session_pnl += pnl
                        payload["session_pnl"] = session_pnl
                        notify("position_closed", payload)
                    client.place_order(
                        symbol,
                        side=2,
                        vol=vol_close,
                        order_type=5,
                        price=price,
                        open_type=CONFIG["OPEN_TYPE"],
                        leverage=CONFIG["LEVERAGE"],
                        reduce_only=True,
                    )
                    current_pos = 0
                    entry_price = None
                    time.sleep(0.3)

                positions = client.get_positions().get("data", [])
                vol_open, lev = analyse_risque(
                    contract_detail,
                    positions,
                    equity_usdt,
                    price,
                    cfg["RISK_PCT_EQUITY"],
                    cfg["LEVERAGE"],
                    symbol,
                    side="long",
                    risk_level=cfg.get("RISK_LEVEL", 2),
                )
                if vol_open <= 0:
                    logging.info("vol calculé = 0; on attend.")
                    time.sleep(cfg["LOOP_SLEEP_SECS"])
                    continue
                resp = client.place_order(
                    symbol,
                    side=1,
                    vol=vol_open,
                    order_type=5,
                    price=price,
                    open_type=CONFIG["OPEN_TYPE"],
                    leverage=lev,
                    stop_loss=sl_long,
                    take_profit=tp_long,
                )
                log_event("order_long", resp)
                logging.info(
                    "→ LONG vol=%s @~%.2f (SL~%.2f / TP~%.2f) [%s]",
                    vol_open,
                    price,
                    sl_long,
                    tp_long,
                    "paper" if CONFIG["PAPER_TRADE"] else "live",
                )
                open_payload = {
                    "side": "long",
                    "symbol": symbol,
                    "price": price,
<<<<<<< HEAD
                    "vol": vol,
                    "leverage": CONFIG["LEVERAGE"],
                    "sl_usd": round((price - sl_long) * vol, 2),
                    "tp_usd": round((tp_long - price) * vol, 2),
=======
                    "vol": vol_open,
                    "sl_pct": CONFIG["STOP_LOSS_PCT"] * 100,
                    "tp_pct": CONFIG["TAKE_PROFIT_PCT"] * 100,
>>>>>>> 8b5d12ac
                    "fee_rate": fee_rate,
                    "session_pnl": session_pnl,
                }
                log_event("position_opened", open_payload)
                notify("position_opened", open_payload)
                current_pos = +1
                entry_price = price

            elif x == -1 and current_pos >= 0:
                if current_pos > 0:
                    if entry_price is not None:
                        pnl = calc_pnl_pct(entry_price, price, 1, fee_rate)
                        payload = {
                            "side": "long",
                            "symbol": symbol,
                            "entry": entry_price,
                            "exit": price,
                            "pnl_usd": round((price - entry_price) * vol, 2),
                            "pnl_pct": pnl,
                            "fee_pct": fee_rate * 2 * 100,
                        }
                        log_event("position_closed", payload)
                        session_pnl += pnl
                        payload["session_pnl"] = session_pnl
                        notify("position_closed", payload)
                client.place_order(
                    symbol,
                    side=4,
                    vol=vol_close,
                    order_type=5,
                    price=price,
                    open_type=CONFIG["OPEN_TYPE"],
                    leverage=CONFIG["LEVERAGE"],
                    reduce_only=True,
                )
                current_pos = 0
                entry_price = None
                time.sleep(0.3)
<<<<<<< HEAD
            resp = client.place_order(symbol, side=3, vol=vol, order_type=5, price=price,
                                      open_type=CONFIG["OPEN_TYPE"], leverage=CONFIG["LEVERAGE"],
                                      stop_loss=sl_short, take_profit=tp_short)
            log_event("order_short", resp)
            logging.info("→ SHORT vol=%s @~%.2f (SL~%.2f / TP~%.2f) [%s]",
                         vol, price, sl_short, tp_short, "paper" if CONFIG["PAPER_TRADE"] else "live")
            open_payload = {
                "side": "short",
                "symbol": symbol,
                "price": price,
                "vol": vol,
                "leverage": CONFIG["LEVERAGE"],
                "sl_usd": round((sl_short - price) * vol, 2),
                "tp_usd": round((price - tp_short) * vol, 2),
                "fee_rate": fee_rate,
                "session_pnl": session_pnl,
            }
            log_event("position_opened", open_payload)
            notify("position_opened", open_payload)
            current_pos = -1
            entry_price = price
=======
                positions = client.get_positions().get("data", [])
                vol_open, lev = analyse_risque(
                    contract_detail,
                    positions,
                    equity_usdt,
                    price,
                    cfg["RISK_PCT_EQUITY"],
                    cfg["LEVERAGE"],
                    symbol,
                    side="short",
                    risk_level=cfg.get("RISK_LEVEL", 2),
                )
                if vol_open <= 0:
                    logging.info("vol calculé = 0; on attend.")
                    time.sleep(cfg["LOOP_SLEEP_SECS"])
                    continue
                resp = client.place_order(
                    symbol,
                    side=3,
                    vol=vol_open,
                    order_type=5,
                    price=price,
                    open_type=CONFIG["OPEN_TYPE"],
                    leverage=lev,
                    stop_loss=sl_short,
                    take_profit=tp_short,
                )
                log_event("order_short", resp)
                logging.info(
                    "→ SHORT vol=%s @~%.2f (SL~%.2f / TP~%.2f) [%s]",
                    vol_open,
                    price,
                    sl_short,
                    tp_short,
                    "paper" if CONFIG["PAPER_TRADE"] else "live",
                )
                open_payload = {
                    "side": "short",
                    "price": price,
                    "vol": vol_open,
                    "sl_pct": CONFIG["STOP_LOSS_PCT"] * 100,
                    "tp_pct": CONFIG["TAKE_PROFIT_PCT"] * 100,
                    "fee_rate": fee_rate,
                    "session_pnl": session_pnl,
                }
                log_event("position_opened", open_payload)
                notify("position_opened", open_payload)
                current_pos = -1
                entry_price = price
>>>>>>> 8b5d12ac

            time.sleep(cfg["LOOP_SLEEP_SECS"])

        except KeyboardInterrupt:
            logging.info("Arrêt manuel.")
            break
        except Exception as e:
            logging.exception("Erreur boucle principale: %s", str(e))
            time.sleep(3)
    notify("bot_stopped", {"session_pnl": session_pnl})

if __name__ == "__main__":
    main()<|MERGE_RESOLUTION|>--- conflicted
+++ resolved
@@ -720,16 +720,11 @@
                     "side": "long",
                     "symbol": symbol,
                     "price": price,
-<<<<<<< HEAD
+
                     "vol": vol,
                     "leverage": CONFIG["LEVERAGE"],
                     "sl_usd": round((price - sl_long) * vol, 2),
                     "tp_usd": round((tp_long - price) * vol, 2),
-=======
-                    "vol": vol_open,
-                    "sl_pct": CONFIG["STOP_LOSS_PCT"] * 100,
-                    "tp_pct": CONFIG["TAKE_PROFIT_PCT"] * 100,
->>>>>>> 8b5d12ac
                     "fee_rate": fee_rate,
                     "session_pnl": session_pnl,
                 }
@@ -768,7 +763,7 @@
                 current_pos = 0
                 entry_price = None
                 time.sleep(0.3)
-<<<<<<< HEAD
+
             resp = client.place_order(symbol, side=3, vol=vol, order_type=5, price=price,
                                       open_type=CONFIG["OPEN_TYPE"], leverage=CONFIG["LEVERAGE"],
                                       stop_loss=sl_short, take_profit=tp_short)
@@ -790,57 +785,6 @@
             notify("position_opened", open_payload)
             current_pos = -1
             entry_price = price
-=======
-                positions = client.get_positions().get("data", [])
-                vol_open, lev = analyse_risque(
-                    contract_detail,
-                    positions,
-                    equity_usdt,
-                    price,
-                    cfg["RISK_PCT_EQUITY"],
-                    cfg["LEVERAGE"],
-                    symbol,
-                    side="short",
-                    risk_level=cfg.get("RISK_LEVEL", 2),
-                )
-                if vol_open <= 0:
-                    logging.info("vol calculé = 0; on attend.")
-                    time.sleep(cfg["LOOP_SLEEP_SECS"])
-                    continue
-                resp = client.place_order(
-                    symbol,
-                    side=3,
-                    vol=vol_open,
-                    order_type=5,
-                    price=price,
-                    open_type=CONFIG["OPEN_TYPE"],
-                    leverage=lev,
-                    stop_loss=sl_short,
-                    take_profit=tp_short,
-                )
-                log_event("order_short", resp)
-                logging.info(
-                    "→ SHORT vol=%s @~%.2f (SL~%.2f / TP~%.2f) [%s]",
-                    vol_open,
-                    price,
-                    sl_short,
-                    tp_short,
-                    "paper" if CONFIG["PAPER_TRADE"] else "live",
-                )
-                open_payload = {
-                    "side": "short",
-                    "price": price,
-                    "vol": vol_open,
-                    "sl_pct": CONFIG["STOP_LOSS_PCT"] * 100,
-                    "tp_pct": CONFIG["TAKE_PROFIT_PCT"] * 100,
-                    "fee_rate": fee_rate,
-                    "session_pnl": session_pnl,
-                }
-                log_event("position_opened", open_payload)
-                notify("position_opened", open_payload)
-                current_pos = -1
-                entry_price = price
->>>>>>> 8b5d12ac
 
             time.sleep(cfg["LOOP_SLEEP_SECS"])
 
