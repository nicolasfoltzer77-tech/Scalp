--- conflicted
+++ resolved
@@ -111,14 +111,9 @@
 def update(client: Any, top_n: int = 20, tg_bot: Any | None = None) -> Dict[str, str]:
     """Send a fresh list of pairs to reflect current market conditions."""
     payload = send_selected_pairs(client, top_n=top_n, tg_bot=tg_bot)
-<<<<<<< HEAD
     text = _format_text("pair_list", payload)
     logging.info(text)
     return payload
-=======
-    if payload:
-        print(_format_text("pair_list", payload))
->>>>>>> 76d2fabc
 
 
 # ---------------------------------------------------------------------------
