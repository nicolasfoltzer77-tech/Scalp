--- conflicted
+++ resolved
@@ -11,13 +11,9 @@
 from scalp.logging_utils import get_jsonl_logger
 from scalp.metrics import calc_pnl_pct, calc_atr
 from scalp.notifier import notify
-<<<<<<< HEAD
+
 from scalp import __version__, RiskManager
-=======
-
-from scalp import __version__, RiskManager
-
->>>>>>> cf33877f
+
 from scalp.telegram_bot import init_telegram_bot
 
 from scalp.bot_config import CONFIG
@@ -137,18 +133,11 @@
     )
     risk_mgr = RiskManager(
         max_daily_loss_pct=cfg["MAX_DAILY_LOSS_PCT"],
-<<<<<<< HEAD
+
         max_daily_profit_pct=cfg["MAX_DAILY_PROFIT_PCT"],
         max_positions=cfg["MAX_POSITIONS"],
         risk_pct=cfg["RISK_PCT_EQUITY"],
     )
-=======
-        max_positions=cfg["MAX_POSITIONS"],
-
-        risk_pct=cfg["RISK_PCT_EQUITY"],
-    )
-
->>>>>>> cf33877f
 
     tg_bot = init_telegram_bot(client, cfg)
 
@@ -375,26 +364,10 @@
 
             if x == +1 and current_pos <= 0:
                 if current_pos < 0 and entry_price is not None:
-<<<<<<< HEAD
+
                     if close_position(-1, price, vol_close):
                         break
-=======
-
-                    if close_position(-1, price, vol_close):
-                        break
-=======
-                    pnl = calc_pnl_pct(entry_price, price, -1, fee_rate)
-                    payload = {
-                        "side": "short",
-                        "symbol": symbol,
-                        "entry": entry_price,
-                        "exit": price,
-                        "pnl_usd": round((entry_price - price) * vol_close, 2),
-                        "pnl_pct": pnl,
-                        "fee_pct": fee_rate * 2 * 100,
-                    }
-
->>>>>>> cf33877f
+
 
                 positions = client.get_positions().get("data", [])
                 if not risk_mgr.can_open(len(positions)):
@@ -457,15 +430,10 @@
 
             elif x == -1 and current_pos >= 0:
                 if current_pos > 0 and entry_price is not None:
-<<<<<<< HEAD
+
                     if close_position(1, price, vol_close):
                         break
-=======
-
-                    if close_position(1, price, vol_close):
-                        break
-
->>>>>>> cf33877f
+
 
                 positions = client.get_positions().get("data", [])
                 if not risk_mgr.can_open(len(positions)):
