#!/usr/bin/env python3
# -*- coding: utf-8 -*-
"""MEXC USDT-M futures trading bot."""
import logging
import os
import time
from typing import Any, Dict, Optional, List

import requests

from scalp.logging_utils import get_jsonl_logger
from scalp.metrics import calc_pnl_pct, calc_atr
from scalp.notifier import notify
<<<<<<< HEAD
from scalp import __version__, RiskManager
=======

from scalp import __version__, RiskManager

>>>>>>> 9f225cfc
from scalp.telegram_bot import init_telegram_bot

from scalp.bot_config import CONFIG
from scalp.strategy import ema, cross
from scalp.trade_utils import (
    compute_position_size,
    analyse_risque,
    trailing_stop,
    timeout_exit,
)
from scalp import pairs as _pairs
from scalp.backtest import backtest_trades  # noqa: F401
from scalp.mexc_client import MexcFuturesClient as _BaseMexcFuturesClient

# ---------------------------------------------------------------------------
# Logging setup
# ---------------------------------------------------------------------------
os.makedirs(CONFIG["LOG_DIR"], exist_ok=True)
logging.basicConfig(
    level=logging.INFO,
    format="%(asctime)s.%(msecs)03d %(levelname)s %(message)s",
    datefmt="%Y-%m-%d %H:%M:%S",
    handlers=[
        logging.FileHandler(os.path.join(CONFIG["LOG_DIR"], "bot.log"), encoding="utf-8"),
        logging.StreamHandler(),
    ],
)
log_event = get_jsonl_logger(
    os.path.join(CONFIG["LOG_DIR"], "bot_events.jsonl"),
    max_bytes=5_000_000,
    backup_count=5,
)


def check_config() -> None:
    """Display a color coded status of important environment variables."""
    critical = {"MEXC_ACCESS_KEY", "MEXC_SECRET_KEY"}
    optional = {"NOTIFY_URL", "TELEGRAM_BOT_TOKEN", "TELEGRAM_CHAT_ID"}
    all_keys = sorted(set(CONFIG.keys()) | optional)
    red, orange, green, reset = "\033[91m", "\033[93m", "\033[92m", "\033[0m"
    for key in all_keys:
        val = os.getenv(key)
        if key in critical and (not val or val in {"", "A_METTRE", "B_METTRE"}):
            logging.info("%s%s%s: critique", red, key, reset)
        elif val:
            logging.info("%s%s%s: dispo", green, key, reset)
        else:
            logging.info("%s%s%s: absente", orange, key, reset)


class MexcFuturesClient(_BaseMexcFuturesClient):
    """Wrapper injecting the ``requests`` module and logger."""

    def __init__(self, *args: Any, **kwargs: Any) -> None:
        kwargs.setdefault("requests_module", requests)
        kwargs.setdefault("log_event", log_event)
        super().__init__(*args, **kwargs)


# Re-export pair utilities with ability to monkeypatch ``ema``/``cross`` ---------
get_trade_pairs = _pairs.get_trade_pairs
filter_trade_pairs = _pairs.filter_trade_pairs
select_top_pairs = _pairs.select_top_pairs


def find_trade_positions(
    client: Any,
    pairs: List[Dict[str, Any]],
    *,
    interval: str = "Min1",
    ema_fast_n: Optional[int] = None,
    ema_slow_n: Optional[int] = None,
) -> List[Dict[str, Any]]:
    return _pairs.find_trade_positions(
        client,
        pairs,
        interval=interval,
        ema_fast_n=ema_fast_n,
        ema_slow_n=ema_slow_n,
        ema_func=ema,
        cross_func=cross,
    )


def send_selected_pairs(client: Any, top_n: int = 20) -> None:
    pairs = select_top_pairs(client, top_n=top_n)
    seen: set[str] = set()
    symbols: list[str] = []
    for p in pairs:
        sym = p.get("symbol")
        if not sym:
            continue
        base = sym.replace("_", "")
        if base.endswith("USDT"):
            base = base[:-4]
        if base in seen:
            continue
        seen.add(base)
        symbols.append(base)
    if symbols:
        notify("pair_list", {"pairs": ", ".join(symbols)})


# ---------------------------------------------------------------------------
# Main trading loop
# ---------------------------------------------------------------------------

def main() -> None:
    cfg = CONFIG
    check_config()
    client = MexcFuturesClient(
        access_key=cfg["MEXC_ACCESS_KEY"],
        secret_key=cfg["MEXC_SECRET_KEY"],
        base_url=cfg["BASE_URL"],
        recv_window=cfg["RECV_WINDOW"],
        paper_trade=cfg["PAPER_TRADE"],
    )
    risk_mgr = RiskManager(
        max_daily_loss_pct=cfg["MAX_DAILY_LOSS_PCT"],
<<<<<<< HEAD
=======

>>>>>>> 9f225cfc
        max_daily_profit_pct=cfg["MAX_DAILY_PROFIT_PCT"],
        max_positions=cfg["MAX_POSITIONS"],
        risk_pct=cfg["RISK_PCT_EQUITY"],
    )

    tg_bot = init_telegram_bot(client, cfg)

    symbol = cfg["SYMBOL"]
    interval = cfg["INTERVAL"]
    ema_fast_n = cfg["EMA_FAST"]
    ema_slow_n = cfg["EMA_SLOW"]
    zero_fee_pairs = set(cfg.get("ZERO_FEE_PAIRS", []))
    fee_rate = 0.0 if symbol in zero_fee_pairs else cfg.get("FEE_RATE", 0.0)

    logging.info("Scalp version %s", __version__)
    logging.info("---- MEXC Futures bot démarré ----")
    logging.info(
        "SYMBOL=%s | INTERVAL=%s | EMA=%s/%s | PAPER_TRADE=%s",
        symbol,
        interval,
        ema_fast_n,
        ema_slow_n,
        cfg["PAPER_TRADE"],
    )

    contract_detail = client.get_contract_detail(symbol)
    log_event("contract_detail", contract_detail)

    assets = client.get_assets()
    log_event("assets", assets)
    equity_usdt = 0.0
    try:
        for row in assets.get("data", []):
            if row.get("currency") == "USDT":
                equity_usdt = float(row.get("equity", 0.0))
                break
    except Exception:
        pass
    if equity_usdt <= 0:
        logging.warning(
            "Equity USDT non détectée, fallback symbolique à 100 USDT pour sizing."
        )
        equity_usdt = 100.0

    prev_fast = prev_slow = None
    current_pos = 0
    entry_price = None
    entry_time = None
    stop_long = stop_short = None
    session_pnl = 0.0

    def close_position(side: int, price: float, vol: int) -> bool:
        nonlocal current_pos, entry_price, entry_time, session_pnl, equity_usdt, stop_long, stop_short
        pnl = calc_pnl_pct(entry_price, price, side, fee_rate)
        payload = {
            "side": "long" if side > 0 else "short",
            "symbol": symbol,
            "entry": entry_price,
            "exit": price,
            "pnl_usd": round((price - entry_price) * vol, 2)
            if side > 0
            else round((entry_price - price) * vol, 2),
            "pnl_pct": pnl,
            "fee_pct": fee_rate * 2 * 100,
        }
        log_event("position_closed", payload)
        session_pnl += pnl
        payload["session_pnl"] = session_pnl
        notify("position_closed", payload)
        client.place_order(
            symbol,
            side=4 if side > 0 else 2,
            vol=vol,
            order_type=5,
            price=price,
            open_type=CONFIG["OPEN_TYPE"],
            leverage=CONFIG["LEVERAGE"],
            reduce_only=True,
        )
        equity_usdt *= 1 + pnl / 100.0
        risk_mgr.record_trade(pnl)
        logging.info("Nouveau risk_pct: %.4f", risk_mgr.risk_pct)
        kill = risk_mgr.kill_switch
        if kill:
            logging.warning("Kill switch activé, arrêt du bot.")
        pause = risk_mgr.pause_duration()
        if pause:
            logging.info("Pause %s s après série de pertes", pause)
            time.sleep(pause)
        current_pos = 0
        entry_price = None
        entry_time = None
        stop_long = stop_short = None
        time.sleep(0.3)
        return kill

    notify("bot_started", {"session_pnl": session_pnl})
    try:
        send_selected_pairs(client, top_n=20)
    except Exception as exc:  # pragma: no cover - network
        logging.error("Erreur sélection paires: %s", exc)

    while True:
        if tg_bot:
            try:
                tg_bot.handle_updates(session_pnl)
            except Exception as exc:  # pragma: no cover - robustness
                logging.error("Erreur commandes Telegram: %s", exc)

        try:
            k = client.get_kline(symbol, interval=interval)
            if not (k and k.get("success") and "data" in k and "close" in k["data"]):
                logging.warning("Réponse klines inattendue: %s", k)
                time.sleep(cfg["LOOP_SLEEP_SECS"])
                continue

            data = k["data"]
            closes = data["close"][-cfg["MAX_KLINES"]:]
            highs = data["high"][-cfg["MAX_KLINES"]:]
            lows = data["low"][-cfg["MAX_KLINES"]:]
            min_len = max(ema_fast_n, ema_slow_n, cfg["ATR_PERIOD"]) + 2
            if len(closes) < min_len:
                logging.info("Pas assez d’historique pour EMA/ATR; retry...")
                time.sleep(cfg["LOOP_SLEEP_SECS"])
                continue

            efull = ema(closes, ema_fast_n)
            eslow = ema(closes, ema_slow_n)
            last_fast, prev_fast = efull[-1], efull[-2]
            last_slow, prev_slow = eslow[-1], eslow[-2]
            x = cross(last_fast, last_slow, prev_fast, prev_slow)
            atr = calc_atr(
                highs[-(cfg["ATR_PERIOD"] + 1) :],
                lows[-(cfg["ATR_PERIOD"] + 1) :],
                closes[-(cfg["ATR_PERIOD"] + 1) :],
                period=cfg["ATR_PERIOD"],
            )

            tick = client.get_ticker(symbol)
            if not (tick and tick.get("success") and tick.get("data")):
                logging.warning("Ticker vide: %s", tick)
                time.sleep(cfg["LOOP_SLEEP_SECS"])
                continue
            tdata = tick["data"]
            if isinstance(tdata, list):
                price = None
                for row in tdata:
                    if row.get("symbol") == symbol:
                        price = float(row.get("lastPrice"))
                        break
                if price is None:
                    logging.warning("Prix introuvable pour %s", symbol)
                    time.sleep(cfg["LOOP_SLEEP_SECS"])
                    continue
            else:
                price = float(tdata.get("lastPrice"))

            vol_close = compute_position_size(
                contract_detail,
                equity_usdt,
                price,
                risk_mgr.risk_pct,
                cfg["LEVERAGE"],
                symbol,
            )
            if vol_close <= 0:
                logging.info("vol calculé = 0; on attend.")
                time.sleep(cfg["LOOP_SLEEP_SECS"])
                continue
            sl_long = price * (1.0 - cfg["STOP_LOSS_PCT"])
            tp_long = price * (1.0 + cfg["TAKE_PROFIT_PCT"])
            sl_short = price * (1.0 + cfg["STOP_LOSS_PCT"])
            tp_short = price * (1.0 - cfg["TAKE_PROFIT_PCT"])

            now_ts = time.time()
            if current_pos > 0 and entry_price is not None and stop_long is not None:
                stop_long = trailing_stop(
                    "long",
                    current_price=price,
                    atr=atr,
                    sl=stop_long,
                    mult=cfg["TRAIL_ATR_MULT"],
                )
                if price <= stop_long or timeout_exit(
                    entry_time,
                    now_ts,
                    entry_price,
                    price,
                    "long",
                    progress_min=cfg["PROGRESS_MIN"],
                    timeout_min=cfg["TIMEOUT_MIN"],
                ):
                    if close_position(1, price, vol_close):
                        break
                    continue
            elif current_pos < 0 and entry_price is not None and stop_short is not None:
                stop_short = trailing_stop(
                    "short",
                    current_price=price,
                    atr=atr,
                    sl=stop_short,
                    mult=cfg["TRAIL_ATR_MULT"],
                )
                if price >= stop_short or timeout_exit(
                    entry_time,
                    now_ts,
                    entry_price,
                    price,
                    "short",
                    progress_min=cfg["PROGRESS_MIN"],
                    timeout_min=cfg["TIMEOUT_MIN"],
                ):
                    if close_position(-1, price, vol_close):
                        break
                    continue

            log_event(
                "signal",
                {
                    "fast": last_fast,
                    "slow": last_slow,
                    "cross": x,
                    "price": price,
                    "pos": current_pos,
                    "vol": vol_close,
                },
            )

            if x == +1 and current_pos <= 0:
                if current_pos < 0 and entry_price is not None:
<<<<<<< HEAD
                    if close_position(-1, price, vol_close):
                        break
=======

                    if close_position(-1, price, vol_close):
                        break

>>>>>>> 9f225cfc

                positions = client.get_positions().get("data", [])
                if not risk_mgr.can_open(len(positions)):
                    logging.info("RiskManager: limites atteintes, on attend.")
                    time.sleep(cfg["LOOP_SLEEP_SECS"])
                    continue
                vol_open, lev = analyse_risque(
                    contract_detail,
                    positions,
                    equity_usdt,
                    price,
                    risk_mgr.risk_pct,
                    cfg["LEVERAGE"],
                    symbol,
                    side="long",
                    risk_level=cfg.get("RISK_LEVEL", 2),
                )
                if vol_open <= 0:
                    logging.info("vol calculé = 0; on attend.")
                    time.sleep(cfg["LOOP_SLEEP_SECS"])
                    continue
                resp = client.place_order(
                    symbol,
                    side=1,
                    vol=vol_open,
                    order_type=5,
                    price=price,
                    open_type=CONFIG["OPEN_TYPE"],
                    leverage=lev,
                    stop_loss=sl_long,
                    take_profit=tp_long,
                )
                log_event("order_long", resp)
                logging.info(
                    "→ LONG vol=%s @~%.2f (SL~%.2f / TP~%.2f) [%s]",
                    vol_open,
                    price,
                    sl_long,
                    tp_long,
                    "paper" if CONFIG["PAPER_TRADE"] else "live",
                )
                open_payload = {
                    "side": "long",
                    "symbol": symbol,
                    "price": price,
                    "vol": vol_open,
                    "leverage": CONFIG["LEVERAGE"],
                    "sl_usd": round((price - sl_long) * vol_open, 2),
                    "tp_usd": round((tp_long - price) * vol_open, 2),
                    "fee_rate": fee_rate,
                    "session_pnl": session_pnl,
                }
                log_event("position_opened", open_payload)
                notify("position_opened", open_payload)
                current_pos = +1
                entry_price = price
                entry_time = now_ts
                stop_long = sl_long
                stop_short = None

            elif x == -1 and current_pos >= 0:
                if current_pos > 0 and entry_price is not None:
<<<<<<< HEAD
                    if close_position(1, price, vol_close):
                        break
=======

                    if close_position(1, price, vol_close):
                        break

>>>>>>> 9f225cfc

                positions = client.get_positions().get("data", [])
                if not risk_mgr.can_open(len(positions)):
                    logging.info("RiskManager: limites atteintes, on attend.")
                    time.sleep(cfg["LOOP_SLEEP_SECS"])
                    continue
                vol_open, lev = analyse_risque(
                    contract_detail,
                    positions,
                    equity_usdt,
                    price,
                    risk_mgr.risk_pct,
                    cfg["LEVERAGE"],
                    symbol,
                    side="short",
                    risk_level=cfg.get("RISK_LEVEL", 2),
                )
                if vol_open <= 0:
                    logging.info("vol calculé = 0; on attend.")
                    time.sleep(cfg["LOOP_SLEEP_SECS"])
                    continue
                resp = client.place_order(
                    symbol,
                    side=3,
                    vol=vol_open,
                    order_type=5,
                    price=price,
                    open_type=CONFIG["OPEN_TYPE"],
                    leverage=lev,
                    stop_loss=sl_short,
                    take_profit=tp_short,
                )
                log_event("order_short", resp)
                logging.info(
                    "→ SHORT vol=%s @~%.2f (SL~%.2f / TP~%.2f) [%s]",
                    vol_open,
                    price,
                    sl_short,
                    tp_short,
                    "paper" if CONFIG["PAPER_TRADE"] else "live",
                )
                open_payload = {
                    "side": "short",
                    "symbol": symbol,
                    "price": price,
                    "vol": vol_open,
                    "leverage": CONFIG["LEVERAGE"],
                    "sl_usd": round((sl_short - price) * vol_open, 2),
                    "tp_usd": round((price - tp_short) * vol_open, 2),
                    "fee_rate": fee_rate,
                    "session_pnl": session_pnl,
                }
                log_event("position_opened", open_payload)
                notify("position_opened", open_payload)
                current_pos = -1
                entry_price = price
                entry_time = now_ts
                stop_short = sl_short
                stop_long = None

            time.sleep(cfg["LOOP_SLEEP_SECS"])

        except KeyboardInterrupt:
            logging.info("Arrêt manuel.")
            break
        except Exception as e:  # pragma: no cover - safeguard
            logging.exception("Erreur boucle principale: %s", str(e))
            time.sleep(3)
    notify("bot_stopped", {"session_pnl": session_pnl})


if __name__ == "__main__":  # pragma: no cover - manual run
    main()<|MERGE_RESOLUTION|>--- conflicted
+++ resolved
@@ -11,13 +11,7 @@
 from scalp.logging_utils import get_jsonl_logger
 from scalp.metrics import calc_pnl_pct, calc_atr
 from scalp.notifier import notify
-<<<<<<< HEAD
 from scalp import __version__, RiskManager
-=======
-
-from scalp import __version__, RiskManager
-
->>>>>>> 9f225cfc
 from scalp.telegram_bot import init_telegram_bot
 
 from scalp.bot_config import CONFIG
@@ -137,10 +131,6 @@
     )
     risk_mgr = RiskManager(
         max_daily_loss_pct=cfg["MAX_DAILY_LOSS_PCT"],
-<<<<<<< HEAD
-=======
-
->>>>>>> 9f225cfc
         max_daily_profit_pct=cfg["MAX_DAILY_PROFIT_PCT"],
         max_positions=cfg["MAX_POSITIONS"],
         risk_pct=cfg["RISK_PCT_EQUITY"],
@@ -371,15 +361,8 @@
 
             if x == +1 and current_pos <= 0:
                 if current_pos < 0 and entry_price is not None:
-<<<<<<< HEAD
                     if close_position(-1, price, vol_close):
                         break
-=======
-
-                    if close_position(-1, price, vol_close):
-                        break
-
->>>>>>> 9f225cfc
 
                 positions = client.get_positions().get("data", [])
                 if not risk_mgr.can_open(len(positions)):
@@ -442,15 +425,9 @@
 
             elif x == -1 and current_pos >= 0:
                 if current_pos > 0 and entry_price is not None:
-<<<<<<< HEAD
+
                     if close_position(1, price, vol_close):
                         break
-=======
-
-                    if close_position(1, price, vol_close):
-                        break
-
->>>>>>> 9f225cfc
 
                 positions = client.get_positions().get("data", [])
                 if not risk_mgr.can_open(len(positions)):
