"""Utility metrics for trading calculations."""
from __future__ import annotations

<<<<<<< HEAD
def calc_pnl_pct(entry_price: float, exit_price: float, side: int, fee_rate: float = 0.0) -> float:
    """Return percentage PnL between entry and exit prices minus fees.
=======

def calc_pnl_pct(entry_price: float, exit_price: float, side: int) -> float:
    """Return percentage PnL between entry and exit prices.
>>>>>>> 2df552e4

    Parameters
    ----------
    entry_price: float
        Trade entry price (>0).
    exit_price: float
        Trade exit price (>0).
    side: int
        +1 for long, -1 for short.
    fee_rate: float, optional
        Trading fee rate per operation (e.g., 0.0006 for 0.06%). The fee is
        applied twice (entry + exit).
    """
    if entry_price <= 0 or exit_price <= 0:
        raise ValueError("Prices must be positive")
    if side not in (1, -1):
        raise ValueError("side must be +1 (long) or -1 (short)")
<<<<<<< HEAD
    pnl = (exit_price - entry_price) / entry_price * 100.0 * side
    fee_pct = fee_rate * 2 * 100.0  # entrée + sortie
    return pnl - fee_pct
=======
    return (exit_price - entry_price) / entry_price * 100.0 * side


def backtest_position(prices: list[float], entry_idx: int, exit_idx: int, side: int) -> bool:
    """Run a basic backtest to verify a position's coherence.

    Parameters
    ----------
    prices: list[float]
        Sequential list of prices to evaluate.
    entry_idx: int
        Index in ``prices`` where the position is opened.
    exit_idx: int
        Index in ``prices`` where the position is closed (must be > ``entry_idx``).
    side: int
        +1 for long, -1 for short.

    Returns
    -------
    bool
        ``True`` if the resulting PnL is non-negative, meaning the position is
        coherent with the direction of price movement. ``False`` otherwise.
    """
    if side not in (1, -1):
        raise ValueError("side must be +1 (long) or -1 (short)")
    if not (0 <= entry_idx < exit_idx < len(prices)):
        raise ValueError("entry_idx and exit_idx must be valid and entry_idx < exit_idx")

    entry_price = float(prices[entry_idx])
    exit_price = float(prices[exit_idx])
    pnl = calc_pnl_pct(entry_price, exit_price, side)
    return pnl >= 0.0
>>>>>>> 2df552e4
<|MERGE_RESOLUTION|>--- conflicted
+++ resolved
@@ -1,14 +1,10 @@
 """Utility metrics for trading calculations."""
 from __future__ import annotations
 
-<<<<<<< HEAD
+
 def calc_pnl_pct(entry_price: float, exit_price: float, side: int, fee_rate: float = 0.0) -> float:
     """Return percentage PnL between entry and exit prices minus fees.
-=======
 
-def calc_pnl_pct(entry_price: float, exit_price: float, side: int) -> float:
-    """Return percentage PnL between entry and exit prices.
->>>>>>> 2df552e4
 
     Parameters
     ----------
@@ -26,12 +22,10 @@
         raise ValueError("Prices must be positive")
     if side not in (1, -1):
         raise ValueError("side must be +1 (long) or -1 (short)")
-<<<<<<< HEAD
+
     pnl = (exit_price - entry_price) / entry_price * 100.0 * side
     fee_pct = fee_rate * 2 * 100.0  # entrée + sortie
     return pnl - fee_pct
-=======
-    return (exit_price - entry_price) / entry_price * 100.0 * side
 
 
 def backtest_position(prices: list[float], entry_idx: int, exit_idx: int, side: int) -> bool:
@@ -63,4 +57,3 @@
     exit_price = float(prices[exit_idx])
     pnl = calc_pnl_pct(entry_price, exit_price, side)
     return pnl >= 0.0
->>>>>>> 2df552e4
