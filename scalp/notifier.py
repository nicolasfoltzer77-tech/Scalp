"""Simple notifier for bot events."""

from __future__ import annotations

import logging
import os
from typing import Any, Dict

try:  # pragma: no cover - guarded import for optional dependency
    import requests as _requests

    # ``requests`` may be provided as a stub during tests. Ensure it exposes a
    # ``post`` attribute so callers can monkeypatch it reliably.
    if not hasattr(_requests, "post"):
        raise ImportError
    requests = _requests
except Exception:  # pragma: no cover - fallback when ``requests`` is missing

    class _Requests:
        """Minimal stand‑in for :mod:`requests` when the real library is absent."""

        def post(self, *args: Any, **kwargs: Any) -> None:  # pragma: no cover - safety
            raise RuntimeError("requests.post unavailable")

    requests = _Requests()  # type: ignore[assignment]


def _pair_name(symbol: str) -> str:
    """Return a human friendly pair name without the base ``USDT``."""
    if "_" in symbol:
        base, quote = symbol.split("_", 1)
    elif symbol.endswith("USDT"):
        base, quote = symbol[:-4], "USDT"
    else:
        base, quote = symbol, ""
    if not quote or quote == "USDT":
        return base
    return f"{base}/{quote}"


def _format_text(event: str, payload: Dict[str, Any] | None = None) -> str:
    """Return a human readable text describing the event payload."""
    if event in {"position_opened", "position_closed"}:
        action = "Ouvre" if event == "position_opened" else "Ferme"
        side = payload.get("side") if payload else None
        symbol = payload.get("symbol") if payload else None
        if symbol:
            symbol = _pair_name(symbol)
        head = " ".join(p for p in [action, side, symbol] if p)

        lines = [head]
        if payload:
            vol = payload.get("vol")
            if vol is not None:
                lines.append(f"Position: {vol}")
            lev = payload.get("leverage")
<<<<<<< HEAD
            if lev is not None:
                lines.append(f"Levier: x{lev}")
=======
            if vol is not None and lev is not None:
                lines.append(f"Position: {vol} x{lev}")
>>>>>>> 859718cc

            if event == "position_opened":
                tp_usd = payload.get("tp_usd")
                sl_usd = payload.get("sl_usd")
                if tp_usd is not None and sl_usd is not None:
<<<<<<< HEAD
                    lines.append(f"TP: +{tp_usd} USDT")
                    lines.append(f"SL: -{sl_usd} USDT")
=======
                    lines.append(f"TP: +{tp_usd} USDT / SL: -{sl_usd} USDT")
>>>>>>> 859718cc
                else:
                    tp = payload.get("tp_pct")
                    sl = payload.get("sl_pct")
                    if tp is not None and sl is not None:
<<<<<<< HEAD
                        lines.append(f"TP: +{tp}%")
                        lines.append(f"SL: -{sl}%")
=======
                        lines.append(f"TP: +{tp}% / SL: -{sl}%")
>>>>>>> 859718cc
                hold = payload.get("hold") or payload.get("expected_duration")
                if hold is not None:
                    lines.append(f"Durée prévue: {hold}")
            else:  # position_closed
                pnl_usd = payload.get("pnl_usd")
                pnl_pct = payload.get("pnl_pct")
                if pnl_usd is not None and pnl_pct is not None:
                    lines.append(f"PnL: {pnl_usd} USDT ({pnl_pct}%)")
                elif pnl_pct is not None:
                    lines.append(f"PnL: {pnl_pct}%")
                dur = payload.get("duration")
                if dur is not None:
                    lines.append(f"Durée: {dur}")
        return "\n".join(lines)

    text = event
    if payload:
        items = "\n".join(f"{k}={v}" for k, v in payload.items())
        text = f"{text}\n{items}"
    return text


def notify(event: str, payload: Dict[str, Any] | None = None) -> None:
    """Send an event payload to configured endpoints.

    Notifications can be delivered via a generic HTTP endpoint defined by
    ``NOTIFY_URL`` and/or directly to Telegram when ``TELEGRAM_BOT_TOKEN`` and
    ``TELEGRAM_CHAT_ID`` are provided. Missing configuration for one notifier
    doesn't affect the others. Network errors are logged but otherwise ignored
    so they don't interrupt the bot's execution.
    """

    data = {"event": event}
    if payload:
        data.update(payload)

    # Generic HTTP webhook
    url = os.getenv("NOTIFY_URL")
    if url:
        try:
            requests.post(url, json=data, timeout=5)
        except Exception as exc:  # pragma: no cover - best effort only
            logging.error("Notification error for %s: %s", event, exc)

    # Telegram bot notification
    token = os.getenv("TELEGRAM_BOT_TOKEN")
    chat_id = os.getenv("TELEGRAM_CHAT_ID")
    if token and chat_id:
        tg_url = f"https://api.telegram.org/bot{token}/sendMessage"
        tg_payload = {"chat_id": chat_id, "text": _format_text(event, payload)}
        try:
            requests.post(tg_url, json=tg_payload, timeout=5)
        except Exception as exc:  # pragma: no cover - best effort only
            logging.error("Telegram notification error for %s: %s", event, exc)<|MERGE_RESOLUTION|>--- conflicted
+++ resolved
@@ -54,34 +54,27 @@
             if vol is not None:
                 lines.append(f"Position: {vol}")
             lev = payload.get("leverage")
-<<<<<<< HEAD
+
             if lev is not None:
                 lines.append(f"Levier: x{lev}")
-=======
-            if vol is not None and lev is not None:
-                lines.append(f"Position: {vol} x{lev}")
->>>>>>> 859718cc
+
 
             if event == "position_opened":
                 tp_usd = payload.get("tp_usd")
                 sl_usd = payload.get("sl_usd")
                 if tp_usd is not None and sl_usd is not None:
-<<<<<<< HEAD
+
                     lines.append(f"TP: +{tp_usd} USDT")
                     lines.append(f"SL: -{sl_usd} USDT")
-=======
-                    lines.append(f"TP: +{tp_usd} USDT / SL: -{sl_usd} USDT")
->>>>>>> 859718cc
+
                 else:
                     tp = payload.get("tp_pct")
                     sl = payload.get("sl_pct")
                     if tp is not None and sl is not None:
-<<<<<<< HEAD
+
                         lines.append(f"TP: +{tp}%")
                         lines.append(f"SL: -{sl}%")
-=======
-                        lines.append(f"TP: +{tp}% / SL: -{sl}%")
->>>>>>> 859718cc
+
                 hold = payload.get("hold") or payload.get("expected_duration")
                 if hold is not None:
                     lines.append(f"Durée prévue: {hold}")
