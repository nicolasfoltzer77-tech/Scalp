--- conflicted
+++ resolved
@@ -22,7 +22,7 @@
     requests = _Requests()  # type: ignore[assignment]
 
 
-<<<<<<< HEAD
+
 def _pair_name(symbol: str) -> str:
     """Return a human friendly pair name like ``BTC/USDT``."""
     if "_" in symbol:
@@ -32,16 +32,7 @@
     else:
         base, quote = symbol, ""
     return f"{base}/{quote}" if quote else base
-=======
-def _format_text(event: str, payload: Dict[str, Any] | None = None) -> str:
-    """Return a human readable text describing the event payload."""
-    if event in {"position_opened", "position_closed"}:
-        action = "Ouvre" if event == "position_opened" else "Ferme"
-        side = payload.get("side") if payload else None
-        symbol = payload.get("symbol") if payload else None
-        parts = [p for p in [action, side, symbol] if p]
-        text = " ".join(parts)
->>>>>>> 8b5d12ac
+
 
         if payload:
             vol = payload.get("vol")
@@ -69,7 +60,7 @@
                     text += f" - durée {dur}"
         return text
 
-<<<<<<< HEAD
+
 def _format_text(event: str, payload: Dict[str, Any] | None = None) -> str:
     """Return a human readable text describing the event payload."""
     if event in {"position_opened", "position_closed"}:
@@ -111,9 +102,7 @@
                 if dur is not None:
                     text += f" - durée {dur}"
         return text
-
-=======
->>>>>>> 8b5d12ac
+      
     text = event
     if payload:
         items = ", ".join(f"{k}={v}" for k, v in payload.items())
