--- conflicted
+++ resolved
@@ -25,10 +25,9 @@
     "BASE_URL": os.getenv("MEXC_CONTRACT_BASE_URL", "https://contract.mexc.com"),
     "FEE_RATE": float(os.getenv("FEE_RATE", "0.0")),
     "MAX_DAILY_LOSS_PCT": float(os.getenv("MAX_DAILY_LOSS_PCT", "5.0")),
-<<<<<<< HEAD
+
     "MAX_DAILY_PROFIT_PCT": float(os.getenv("MAX_DAILY_PROFIT_PCT", "5.0")),
-=======
->>>>>>> cf33877f
+
     "MAX_POSITIONS": int(os.getenv("MAX_POSITIONS", "1")),
     "ZERO_FEE_PAIRS": [p.strip() for p in os.getenv("ZERO_FEE_PAIRS", "").split(",") if p.strip()],
 }