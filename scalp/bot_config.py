--- conflicted
+++ resolved
@@ -14,10 +14,7 @@
     "MACD_FAST": int(os.getenv("MACD_FAST", "12")),
     "MACD_SLOW": int(os.getenv("MACD_SLOW", "26")),
     "MACD_SIGNAL": int(os.getenv("MACD_SIGNAL", "9")),
-<<<<<<< HEAD
     "EMA_TREND_PERIOD": int(os.getenv("EMA_TREND_PERIOD", "200")),
-=======
->>>>>>> f2703bb8
     "RISK_PCT_EQUITY": float(os.getenv("RISK_PCT_EQUITY", "0.01")),
     "LEVERAGE": int(os.getenv("LEVERAGE", "5")),
     "RISK_LEVEL": int(os.getenv("RISK_LEVEL", "2")),
@@ -38,9 +35,5 @@
     "MAX_DAILY_LOSS_PCT": float(os.getenv("MAX_DAILY_LOSS_PCT", "5.0")),
     "MAX_DAILY_PROFIT_PCT": float(os.getenv("MAX_DAILY_PROFIT_PCT", "5.0")),
     "MAX_POSITIONS": int(os.getenv("MAX_POSITIONS", "1")),
-<<<<<<< HEAD
     "ZERO_FEE_PAIRS": [p.strip() for p in os.getenv("ZERO_FEE_PAIRS", "").split(",") if p.strip()],
-=======
-    "ZERO_FEE_PAIRS": ZERO_FEE_PAIRS,
->>>>>>> f2703bb8
 }