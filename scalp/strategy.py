"""Core trading strategy components for scalping EMA/VWAP/RSI/ATR.

This module implements a minimal but functional version of the strategy
outlined in the project specification.  The focus is on pure Python
implementations so the logic can easily be unit tested without requiring
external services or heavy third‑party dependencies.

The strategy is deliberately stateless; functions operate on passed data and
return simple data structures.  This makes it easy to plug the logic into
real‑time trading loops or backtest engines.
"""

from __future__ import annotations

from dataclasses import dataclass
from typing import Sequence, List, Dict, Optional, Tuple, Any

from .metrics import calc_rsi, calc_atr, calc_pnl_pct, calc_macd
from .risk import calc_position_size

# ---------------------------------------------------------------------------
# Helpers
# ---------------------------------------------------------------------------

def ema(series: Sequence[float], window: int) -> List[float]:
    """Return the exponential moving average of *series*.

    The first value is the raw input to remain consistent with most trading
    platforms.  ``window`` must be positive; when it equals ``1`` the input is
    returned unchanged.
    """

    if window <= 1 or not series:
        return list(series)
    k = 2.0 / (window + 1.0)
    out: List[float] = [float(series[0])]
    prev = out[0]
    for x in series[1:]:
        prev = float(x) * k + prev * (1.0 - k)
        out.append(prev)
    return out

def vwap(highs: Sequence[float], lows: Sequence[float],
         closes: Sequence[float], volumes: Sequence[float]) -> float:
    """Compute the volume weighted average price (VWAP).

    Parameters
    ----------
    highs, lows, closes, volumes: Sequence[float]
        Matching sequences for the period considered.
    """

    tp_vol = 0.0
    vol_sum = 0.0
    for h, low, c, v in zip(highs, lows, closes, volumes):
        tp = (h + low + c) / 3.0
        tp_vol += tp * v
        vol_sum += v
    return tp_vol / vol_sum if vol_sum else 0.0

def obv(closes: Sequence[float], volumes: Sequence[float]) -> List[float]:
    """Return the On Balance Volume (OBV) series."""

    if not closes:
        return []
    out: List[float] = [0.0]
    for i in range(1, len(closes)):
        if closes[i] > closes[i - 1]:
            out.append(out[-1] + volumes[i])
        elif closes[i] < closes[i - 1]:
            out.append(out[-1] - volumes[i])
        else:
            out.append(out[-1])
    return out


def cross(last_fast: float, last_slow: float, prev_fast: float, prev_slow: float) -> int:
    """Detect a crossing between two series.

    Returns ``1`` for a bullish crossover, ``-1`` for a bearish crossover and
    ``0`` otherwise.
    """

    if prev_fast <= prev_slow and last_fast > last_slow:
        return 1
    if prev_fast >= prev_slow and last_fast < last_slow:
        return -1
    return 0


def order_book_imbalance(bid_vol: float, ask_vol: float) -> float:
    """Compute order book imbalance.

    The value is normalised between ``-1`` and ``1`` where positive numbers
    indicate bid dominance.  ``0`` is returned when both volumes are zero.
    """

    total = bid_vol + ask_vol
    return (bid_vol - ask_vol) / total if total else 0.0


def swing_levels(
    highs: Sequence[float], lows: Sequence[float], lookback: int
) -> Tuple[float, float]:
    """Return the most recent swing high and swing low.

    ``lookback`` defines how many completed candles are inspected.  The current
    candle is excluded to avoid look‑ahead bias.
    """

    if len(highs) < lookback + 1 or len(lows) < lookback + 1:
        return highs[-1], lows[-1]
    high = max(highs[-lookback - 1 : -1])
    low = min(lows[-lookback - 1 : -1])
    return high, low

# ---------------------------------------------------------------------------
# Pair selection
# ---------------------------------------------------------------------------

def scan_pairs(
    client: Any,
    *,
    zero_fee_pairs: Sequence[str],
    volume_min: float = 5_000_000,
    max_spread_bps: float = 5.0,
    top_n: int = 20,
) -> List[Dict[str, Any]]:
    """First level market scan.

    Only pairs with zero fees, sufficient 24h volume and tight spreads are
    returned.  The implementation mirrors the behaviour of ``filter_trade_pairs``
    found in :mod:`bot` but lives in a dedicated module so it can be reused in
    different contexts.
    """

    tick = client.get_ticker()
    data = tick.get("data") if isinstance(tick, dict) else []
    if not isinstance(data, list):
        data = [data]

    zero_fee = set(zero_fee_pairs)
    eligible: List[Dict[str, Any]] = []
    for row in data:
        sym = row.get("symbol")
        if not sym or sym not in zero_fee:
            continue
        try:
            vol = float(row.get("volume", 0))
            bid = float(row.get("bidPrice", 0))
            ask = float(row.get("askPrice", 0))
        except (TypeError, ValueError):
            continue
        if vol < volume_min or bid <= 0 or ask <= 0:
            continue
        spread_bps = (ask - bid) / ((ask + bid) / 2.0) * 10_000
        if spread_bps >= max_spread_bps:
            continue
        eligible.append(row)

    eligible.sort(key=lambda r: float(r.get("volume", 0)), reverse=True)
    return eligible[:top_n]

def select_active_pairs(
    client: Any,
    pairs: Sequence[Dict[str, Any]],
    *,
    interval: str = "Min5",
    ema_fast: int = 20,
    ema_slow: int = 50,
    atr_period: int = 14,
    top_n: int = 5,
) -> List[Dict[str, Any]]:
    """Second level scan retaining 3–5 pairs with active momentum.

    Momentum is determined by the relative position of ``EMA20`` and ``EMA50``
    while the Average True Range identifies pairs exhibiting strong movement.
    The function returns the original ticker information augmented with the
    computed ``atr`` so callers can make further decisions.
    """

    results: List[Tuple[float, Dict[str, Any]]] = []
    for info in pairs:
        sym = info.get("symbol")
        if not sym:
            continue
        k = client.get_kline(sym, interval=interval)
        kdata = k.get("data") if isinstance(k, dict) else {}
        closes = kdata.get("close", [])
        highs = kdata.get("high", [])
        lows = kdata.get("low", [])
        if len(closes) < max(ema_slow, atr_period) + 2:
            continue
        efast = ema(closes, ema_fast)
        eslow = ema(closes, ema_slow)
        if efast[-1] == eslow[-1]:  # no momentum
            continue
        atr = calc_atr(highs, lows, closes, atr_period)
        results.append((atr, info))

    results.sort(key=lambda r: r[0], reverse=True)
    return [info for _, info in results[:top_n]]

# ---------------------------------------------------------------------------
# Signal generation
# ---------------------------------------------------------------------------

@dataclass
class Signal:
    """Trading signal with risk parameters."""

    symbol: str
    side: str  # "long" or "short"
    price: float
    sl: float
    tp1: float
    tp2: float
    qty: float


def generate_signal(
    symbol: str,
    ohlcv: Dict[str, Sequence[float]],
    *,
    equity: float,
    risk_pct: float,
    ohlcv_15m: Optional[Dict[str, Sequence[float]]] = None,
    ohlcv_1h: Optional[Dict[str, Sequence[float]]] = None,
    order_book: Optional[Dict[str, float]] = None,
    tick_ratio_buy: Optional[float] = None,
    atr_disable_pct: float = 0.2,
    atr_reduce_pct: float = 2.0,
    swing_lookback: int = 5,
    macd_fast: int = 12,
    macd_slow: int = 26,
    macd_signal: int = 9,
<<<<<<< HEAD
    trend_ema_period: int = 200,
=======
>>>>>>> f2703bb8
) -> Optional[Signal]:
    """Return a trading :class:`Signal` if conditions are met.

    ``ohlcv`` must contain ``open``, ``high``, ``low``, ``close`` and ``volume``
    sequences ordered from oldest to newest.  The function checks the following
    rules:

    * price positioned relative to VWAP and EMA20/EMA50 trend
    * RSI(14) crossing key levels (40/60)
    * OBV rising or high short‑term volume
    * Multi time frame confirmation (H1 EMA50 slope, RSI15 >/< 50)
    * Micro‑structure breakout of last swing high/low
    * MACD trend filter
<<<<<<< HEAD
    * Long‑term trend via configurable EMA filter
=======
>>>>>>> f2703bb8
    * Order book imbalance and tape filters
    * Dynamic ATR‑based stop‑loss and take‑profit
    * Position sizing via ``calc_position_size``
    """

    closes = [float(x) for x in ohlcv.get("close", [])]
    highs = [float(x) for x in ohlcv.get("high", [])]
    lows = [float(x) for x in ohlcv.get("low", [])]
    vols = [float(x) for x in ohlcv.get("volume", [])]
    if len(closes) < 60 or len(highs) != len(lows) or len(closes) != len(highs):
        return None

    price = closes[-1]
    ema20 = ema(closes, 20)
    ema50 = ema(closes, 50)
    ema_trend = ema(closes, trend_ema_period)
    v = vwap(highs, lows, closes, vols)
    obv_series = obv(closes, vols)
    obv_rising = obv_series[-1] > obv_series[-2]
    vol_last3 = sum(vols[-3:])
    vol_ma20 = sum(vols[-20:]) / 20.0
    vol_rising = vol_last3 > vol_ma20

    macd_val, macd_sig, _ = calc_macd(
        closes, fast=macd_fast, slow=macd_slow, signal=macd_signal
    )

    # Multi timeframe filters -------------------------------------------------
    trend_dir = 0  # 1 = long only, -1 = short only, 0 = neutral
    if ohlcv_1h:
        h_closes = [float(x) for x in ohlcv_1h.get("close", [])]
        if len(h_closes) >= 52:
            h_ema50 = ema(h_closes, 50)
            if len(h_ema50) >= 2:
                slope = h_ema50[-1] - h_ema50[-2]
                if slope > 0:
                    trend_dir = 1
                elif slope < 0:
                    trend_dir = -1

    rsi_15 = None
    if ohlcv_15m:
        m_closes = [float(x) for x in ohlcv_15m.get("close", [])]
        if len(m_closes) >= 15:
            rsi_15 = calc_rsi(m_closes, 14)

    # RSI crossing logic (5m)
    rsi_curr = calc_rsi(closes[-15:], 14)
    rsi_prev = calc_rsi(closes[-16:-1], 14)

    atr = calc_atr(highs, lows, closes, 14)
    atr_pct = atr / price * 100.0 if price else 0.0
    if atr_pct < atr_disable_pct:
        return None
    size_mult = 0.5 if atr_pct > atr_reduce_pct else 1.0

    sl_dist = 0.5 * atr
    tp1_dist = 1.0 * atr
    tp2_dist = 1.5 * atr

    swing_high, swing_low = swing_levels(highs, lows, swing_lookback)

    obi_ok_long = obi_ok_short = True
    if order_book is not None:
        bid = float(order_book.get("bid_vol_aggreg", 0))
        ask = float(order_book.get("ask_vol_aggreg", 0))
        obi = order_book_imbalance(bid, ask)
        obi_ok_long = obi > 0.1
        obi_ok_short = obi < -0.1

    tick_ok_long = tick_ratio_buy is None or tick_ratio_buy > 0.55
    tick_ok_short = tick_ratio_buy is None or tick_ratio_buy < 0.45

    def _size(dist: float) -> float:
        return calc_position_size(equity, risk_pct, dist) * size_mult

    if (
        price > v
        and ema20[-1] > ema50[-1]
        and rsi_prev <= 40 < rsi_curr
        and macd_val > macd_sig
        and (obv_rising or vol_rising)
        and (rsi_15 is None or rsi_15 > 50)
        and price > swing_high
        and price > ema_trend[-1]
        and obi_ok_long
        and tick_ok_long
        and trend_dir >= 0
    ):
        sl = price - sl_dist
        tp1 = price + tp1_dist
        tp2 = price + tp2_dist
        qty = _size(sl_dist)
        return Signal(symbol, "long", price, sl, tp1, tp2, qty)

    if (
        price < v
        and ema20[-1] < ema50[-1]
        and rsi_prev >= 60 > rsi_curr
        and macd_val < macd_sig
        and (obv_series[-1] < obv_series[-2] or vol_rising)
        and (rsi_15 is None or rsi_15 < 50)
        and price < swing_low
        and price < ema_trend[-1]
        and obi_ok_short
        and tick_ok_short
        and trend_dir <= 0
    ):
        sl = price + sl_dist
        tp1 = price - tp1_dist
        tp2 = price - tp2_dist
        qty = _size(sl_dist)
        return Signal(symbol, "short", price, sl, tp1, tp2, qty)

    return None

# ---------------------------------------------------------------------------
# Risk limits
# ---------------------------------------------------------------------------

@dataclass
class RiskManager:
    """Utility class implementing kill switch, loss limits and risk scaling."""

    max_daily_loss_pct: float
    max_positions: int
    risk_pct: float
    aggressive: bool = False
    max_daily_profit_pct: float | None = None

    def __post_init__(self) -> None:
        self.base_risk_pct = self.risk_pct
        self.reset_day()

    def reset_day(self) -> None:
        self.daily_pnl_pct = 0.0
        self.consecutive_losses = 0
        self.win_streak = 0
        self.loss_streak = 0
        self.kill_switch = False
        self.risk_pct = self.base_risk_pct

    def record_trade(self, pnl_pct: float) -> None:
        from .risk import adjust_risk_pct

        if pnl_pct < 0:
            self.consecutive_losses += 1
            self.loss_streak += 1
            self.win_streak = 0
        else:
            self.consecutive_losses = 0
            self.win_streak += 1
            self.loss_streak = 0
        self.daily_pnl_pct += pnl_pct
        if self.daily_pnl_pct <= -self.max_daily_loss_pct:
            self.kill_switch = True
        if (
            self.max_daily_profit_pct is not None
            and self.daily_pnl_pct >= self.max_daily_profit_pct
        ):
            self.kill_switch = True
        self.risk_pct = adjust_risk_pct(self.risk_pct, self.win_streak, self.loss_streak)

    def pause_duration(self) -> int:
        if self.consecutive_losses >= 5:
            return 60 * 60
        if self.consecutive_losses >= 3:
            return 15 * 60
        return 0

    def can_open(self, current_positions: int) -> bool:
        return (not self.kill_switch) and current_positions < self.max_positions

# ---------------------------------------------------------------------------
# Backtesting utilities
# ---------------------------------------------------------------------------

def max_drawdown(equity_curve: Sequence[float]) -> float:
    peak = equity_curve[0]
    mdd = 0.0
    for x in equity_curve:
        if x > peak:
            peak = x
        dd = (peak - x) / peak * 100.0
        if dd > mdd:
            mdd = dd
    return mdd

def backtest(
    trades: Sequence[Dict[str, Any]],
    *,
    equity_start: float = 1_000.0,
    fee_rate: float = 0.0,
    zero_fee_pairs: Optional[Sequence[str]] = None,
) -> Dict[str, float]:
    """Evaluate a list of trade dictionaries.

    Each trade must provide ``symbol``, ``entry``, ``exit``, ``side`` and may
    optionally include ``duration`` in minutes.  Results are aggregated into
    common performance metrics to quickly evaluate the strategy.
    """

    zero_fee = set(zero_fee_pairs or [])
    equity = equity_start
    equity_curve = [equity]
    pnl_pct_list: List[float] = []
    wins = losses = 0
    win_sum = loss_sum = 0.0
    total_duration = 0.0

    for t in trades:
        fr = 0.0 if t.get("symbol") in zero_fee else fee_rate
        pnl_pct = calc_pnl_pct(t["entry"], t["exit"], t["side"], fr)
        pnl_pct_list.append(pnl_pct)
        if pnl_pct >= 0:
            wins += 1
            win_sum += pnl_pct
        else:
            losses += 1
            loss_sum += pnl_pct
        equity *= 1 + pnl_pct / 100.0
        equity_curve.append(equity)
        total_duration += float(t.get("duration", 0.0))

    pnl_pct_total = sum(pnl_pct_list)
    pnl_usdt = equity - equity_start
    profit_factor = (win_sum / abs(loss_sum)) if loss_sum else float("inf")
    winrate = wins / len(trades) * 100.0 if trades else 0.0
    mdd = max_drawdown(equity_curve)
    avg_trade_time = total_duration / len(trades) if trades else 0.0
    exposure = total_duration  # in minutes, callers can normalise if desired
    # Sharpe ratio based on per-trade returns
    if len(pnl_pct_list) > 1:
        mean = sum(pnl_pct_list) / len(pnl_pct_list)
        var = sum((r - mean) ** 2 for r in pnl_pct_list) / (len(pnl_pct_list) - 1)
        sharpe = mean / (var ** 0.5) if var > 0 else 0.0
    else:
        sharpe = 0.0

    return {
        "pnl_usdt": pnl_usdt,
        "pnl_pct": pnl_pct_total,
        "profit_factor": profit_factor,
        "winrate": winrate,
        "max_drawdown": mdd,
        "avg_trade_time": avg_trade_time,
        "exposure": exposure,
        "sharpe": sharpe,
    }<|MERGE_RESOLUTION|>--- conflicted
+++ resolved
@@ -234,10 +234,7 @@
     macd_fast: int = 12,
     macd_slow: int = 26,
     macd_signal: int = 9,
-<<<<<<< HEAD
     trend_ema_period: int = 200,
-=======
->>>>>>> f2703bb8
 ) -> Optional[Signal]:
     """Return a trading :class:`Signal` if conditions are met.
 
@@ -251,10 +248,7 @@
     * Multi time frame confirmation (H1 EMA50 slope, RSI15 >/< 50)
     * Micro‑structure breakout of last swing high/low
     * MACD trend filter
-<<<<<<< HEAD
     * Long‑term trend via configurable EMA filter
-=======
->>>>>>> f2703bb8
     * Order book imbalance and tape filters
     * Dynamic ATR‑based stop‑loss and take‑profit
     * Position sizing via ``calc_position_size``
