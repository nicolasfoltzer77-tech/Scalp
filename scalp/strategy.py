"""Core trading strategy components for scalping EMA/VWAP/RSI/ATR.

This module implements a minimal but functional version of the strategy
outlined in the project specification.  The focus is on pure Python
implementations so the logic can easily be unit tested without requiring
external services or heavy third‑party dependencies.

The strategy is deliberately stateless; functions operate on passed data and
return simple data structures.  This makes it easy to plug the logic into
real‑time trading loops or backtest engines.
"""

from __future__ import annotations

from dataclasses import dataclass
from typing import Sequence, List, Dict, Optional, Tuple, Any

from .metrics import calc_rsi, calc_atr, calc_pnl_pct, calc_macd
from .risk import calc_position_size

# ---------------------------------------------------------------------------
# Helpers
# ---------------------------------------------------------------------------

def ema(series: Sequence[float], window: int) -> List[float]:
    """Return the exponential moving average of *series*.

    The first value is the raw input to remain consistent with most trading
    platforms.  ``window`` must be positive; when it equals ``1`` the input is
    returned unchanged.
    """

    if window <= 1 or not series:
        return list(series)
    k = 2.0 / (window + 1.0)
    out: List[float] = [float(series[0])]
    prev = out[0]
    for x in series[1:]:
        prev = float(x) * k + prev * (1.0 - k)
        out.append(prev)
    return out

def vwap(highs: Sequence[float], lows: Sequence[float],
         closes: Sequence[float], volumes: Sequence[float]) -> float:
    """Compute the volume weighted average price (VWAP).

    Parameters
    ----------
    highs, lows, closes, volumes: Sequence[float]
        Matching sequences for the period considered.
    """

    tp_vol = 0.0
    vol_sum = 0.0
    for h, low, c, v in zip(highs, lows, closes, volumes):
        tp = (h + low + c) / 3.0
        tp_vol += tp * v
        vol_sum += v
    return tp_vol / vol_sum if vol_sum else 0.0

def obv(closes: Sequence[float], volumes: Sequence[float]) -> List[float]:
    """Return the On Balance Volume (OBV) series."""

    if not closes:
        return []
    out: List[float] = [0.0]
    for i in range(1, len(closes)):
        if closes[i] > closes[i - 1]:
            out.append(out[-1] + volumes[i])
        elif closes[i] < closes[i - 1]:
            out.append(out[-1] - volumes[i])
        else:
            out.append(out[-1])
    return out


def cross(last_fast: float, last_slow: float, prev_fast: float, prev_slow: float) -> int:
    """Detect a crossing between two series.

    Returns ``1`` for a bullish crossover, ``-1`` for a bearish crossover and
    ``0`` otherwise.
    """

    if prev_fast <= prev_slow and last_fast > last_slow:
        return 1
    if prev_fast >= prev_slow and last_fast < last_slow:
        return -1
    return 0


def order_book_imbalance(bid_vol: float, ask_vol: float) -> float:
    """Compute order book imbalance.

    The value is normalised between ``-1`` and ``1`` where positive numbers
    indicate bid dominance.  ``0`` is returned when both volumes are zero.
    """

    total = bid_vol + ask_vol
    return (bid_vol - ask_vol) / total if total else 0.0


def swing_levels(
    highs: Sequence[float], lows: Sequence[float], lookback: int
) -> Tuple[float, float]:
    """Return the most recent swing high and swing low.

    ``lookback`` defines how many completed candles are inspected.  The current
    candle is excluded to avoid look‑ahead bias.
    """

    if len(highs) < lookback + 1 or len(lows) < lookback + 1:
        return highs[-1], lows[-1]
    high = max(highs[-lookback - 1 : -1])
    low = min(lows[-lookback - 1 : -1])
    return high, low

# ---------------------------------------------------------------------------
# Pair selection
# ---------------------------------------------------------------------------

def scan_pairs(
    client: Any,
    *,
    zero_fee_pairs: Sequence[str],
    volume_min: float = 5_000_000,
    max_spread_bps: float = 5.0,
    top_n: int = 20,
) -> List[Dict[str, Any]]:
    """First level market scan.

    Only pairs with zero fees, sufficient 24h volume and tight spreads are
    returned.  The implementation mirrors the behaviour of ``filter_trade_pairs``
    found in :mod:`bot` but lives in a dedicated module so it can be reused in
    different contexts.
    """

    tick = client.get_ticker()
    data = tick.get("data") if isinstance(tick, dict) else []
    if not isinstance(data, list):
        data = [data]

    zero_fee = set(zero_fee_pairs)
    eligible: List[Dict[str, Any]] = []
    for row in data:
        sym = row.get("symbol")
        if not sym or sym not in zero_fee:
            continue
        try:
            vol = float(row.get("volume", 0))
            bid = float(row.get("bidPrice", 0))
            ask = float(row.get("askPrice", 0))
        except (TypeError, ValueError):
            continue
        if vol < volume_min or bid <= 0 or ask <= 0:
            continue
        spread_bps = (ask - bid) / ((ask + bid) / 2.0) * 10_000
        if spread_bps >= max_spread_bps:
            continue
        eligible.append(row)

    eligible.sort(key=lambda r: float(r.get("volume", 0)), reverse=True)
    return eligible[:top_n]

def select_active_pairs(
    client: Any,
    pairs: Sequence[Dict[str, Any]],
    *,
    interval: str = "Min5",
    ema_fast: int = 20,
    ema_slow: int = 50,
    atr_period: int = 14,
    top_n: int = 5,
) -> List[Dict[str, Any]]:
    """Second level scan retaining 3–5 pairs with active momentum.

    Momentum is determined by the relative position of ``EMA20`` and ``EMA50``
    while the Average True Range identifies pairs exhibiting strong movement.
    The function returns the original ticker information augmented with the
    computed ``atr`` so callers can make further decisions.
    """

    results: List[Tuple[float, Dict[str, Any]]] = []
    for info in pairs:
        sym = info.get("symbol")
        if not sym:
            continue
        k = client.get_kline(sym, interval=interval)
        kdata = k.get("data") if isinstance(k, dict) else {}
        closes = kdata.get("close", [])
        highs = kdata.get("high", [])
        lows = kdata.get("low", [])
        if len(closes) < max(ema_slow, atr_period) + 2:
            continue
        efast = ema(closes, ema_fast)
        eslow = ema(closes, ema_slow)
        if efast[-1] == eslow[-1]:  # no momentum
            continue
        atr = calc_atr(highs, lows, closes, atr_period)
        results.append((atr, info))

    results.sort(key=lambda r: r[0], reverse=True)
    return [info for _, info in results[:top_n]]

# ---------------------------------------------------------------------------
# Signal generation
# ---------------------------------------------------------------------------

@dataclass
class Signal:
    """Trading signal with risk parameters."""

    symbol: str
    side: str  # "long" or "short"
    price: float
    sl: float
    tp1: float
    tp2: float
    qty: float


def generate_signal(
    symbol: str,
    ohlcv: Dict[str, Sequence[float]],
    *,
    equity: float,
    risk_pct: float,
    ohlcv_15m: Optional[Dict[str, Sequence[float]]] = None,
    ohlcv_1h: Optional[Dict[str, Sequence[float]]] = None,
    order_book: Optional[Dict[str, float]] = None,
    tick_ratio_buy: Optional[float] = None,
    atr_disable_pct: float = 0.2,
    atr_reduce_pct: float = 2.0,
    swing_lookback: int = 5,
    macd_fast: int = 12,
    macd_slow: int = 26,
    macd_signal: int = 9,
) -> Optional[Signal]:
    """Return a trading :class:`Signal` if conditions are met.

    ``ohlcv`` must contain ``open``, ``high``, ``low``, ``close`` and ``volume``
    sequences ordered from oldest to newest.  The function checks the following
    rules:

    * price positioned relative to VWAP and EMA20/EMA50 trend
    * RSI(14) crossing key levels (40/60)
    * OBV rising or high short‑term volume
    * Multi time frame confirmation (H1 EMA50 slope, RSI15 >/< 50)
    * Micro‑structure breakout of last swing high/low
    * MACD trend filter
    * Order book imbalance and tape filters
    * Dynamic ATR‑based stop‑loss and take‑profit
    * Position sizing via ``calc_position_size``
    """

    closes = [float(x) for x in ohlcv.get("close", [])]
    highs = [float(x) for x in ohlcv.get("high", [])]
    lows = [float(x) for x in ohlcv.get("low", [])]
    vols = [float(x) for x in ohlcv.get("volume", [])]
    if len(closes) < 60 or len(highs) != len(lows) or len(closes) != len(highs):
        return None

    price = closes[-1]
    ema20 = ema(closes, 20)
    ema50 = ema(closes, 50)
    v = vwap(highs, lows, closes, vols)
    obv_series = obv(closes, vols)
    obv_rising = obv_series[-1] > obv_series[-2]
    vol_last3 = sum(vols[-3:])
    vol_ma20 = sum(vols[-20:]) / 20.0
    vol_rising = vol_last3 > vol_ma20

    macd_val, macd_sig, _ = calc_macd(
        closes, fast=macd_fast, slow=macd_slow, signal=macd_signal
    )

    # Multi timeframe filters -------------------------------------------------
    trend_dir = 0  # 1 = long only, -1 = short only, 0 = neutral
    if ohlcv_1h:
        h_closes = [float(x) for x in ohlcv_1h.get("close", [])]
        if len(h_closes) >= 52:
            h_ema50 = ema(h_closes, 50)
            if len(h_ema50) >= 2:
                slope = h_ema50[-1] - h_ema50[-2]
                if slope > 0:
                    trend_dir = 1
                elif slope < 0:
                    trend_dir = -1

    rsi_15 = None
    if ohlcv_15m:
        m_closes = [float(x) for x in ohlcv_15m.get("close", [])]
        if len(m_closes) >= 15:
            rsi_15 = calc_rsi(m_closes, 14)

    # RSI crossing logic (5m)
    rsi_curr = calc_rsi(closes[-15:], 14)
    rsi_prev = calc_rsi(closes[-16:-1], 14)

    atr = calc_atr(highs, lows, closes, 14)
    atr_pct = atr / price * 100.0 if price else 0.0
    if atr_pct < atr_disable_pct:
        return None
    size_mult = 0.5 if atr_pct > atr_reduce_pct else 1.0

    sl_dist = 0.5 * atr
    tp1_dist = 1.0 * atr
    tp2_dist = 1.5 * atr

    swing_high, swing_low = swing_levels(highs, lows, swing_lookback)

    obi_ok_long = obi_ok_short = True
    if order_book is not None:
        bid = float(order_book.get("bid_vol_aggreg", 0))
        ask = float(order_book.get("ask_vol_aggreg", 0))
        obi = order_book_imbalance(bid, ask)
        obi_ok_long = obi > 0.1
        obi_ok_short = obi < -0.1

    tick_ok_long = tick_ratio_buy is None or tick_ratio_buy > 0.55
    tick_ok_short = tick_ratio_buy is None or tick_ratio_buy < 0.45

    def _size(dist: float) -> float:
        return calc_position_size(equity, risk_pct, dist) * size_mult

    if (
        price > v
        and ema20[-1] > ema50[-1]
        and rsi_prev <= 40 < rsi_curr
        and macd_val > macd_sig
        and (obv_rising or vol_rising)
        and (rsi_15 is None or rsi_15 > 50)
        and price > swing_high
        and obi_ok_long
        and tick_ok_long
        and trend_dir >= 0
    ):
        sl = price - sl_dist
        tp1 = price + tp1_dist
        tp2 = price + tp2_dist
        qty = _size(sl_dist)
        return Signal(symbol, "long", price, sl, tp1, tp2, qty)

    if (
        price < v
        and ema20[-1] < ema50[-1]
        and rsi_prev >= 60 > rsi_curr
        and macd_val < macd_sig
        and (obv_series[-1] < obv_series[-2] or vol_rising)
        and (rsi_15 is None or rsi_15 < 50)
        and price < swing_low
        and obi_ok_short
        and tick_ok_short
        and trend_dir <= 0
    ):
        sl = price + sl_dist
        tp1 = price - tp1_dist
        tp2 = price - tp2_dist
        qty = _size(sl_dist)
        return Signal(symbol, "short", price, sl, tp1, tp2, qty)

    return None

# ---------------------------------------------------------------------------
# Risk limits
# ---------------------------------------------------------------------------

@dataclass
class RiskManager:
    """Utility class implementing kill switch, loss limits and risk scaling."""

    max_daily_loss_pct: float
    max_positions: int
    risk_pct: float
    aggressive: bool = False
    max_daily_profit_pct: float | None = None

    def __post_init__(self) -> None:
        self.base_risk_pct = self.risk_pct
        self.reset_day()

    def reset_day(self) -> None:
        self.daily_pnl_pct = 0.0
        self.consecutive_losses = 0
        self.win_streak = 0
        self.loss_streak = 0
        self.kill_switch = False
        self.risk_pct = self.base_risk_pct

    def record_trade(self, pnl_pct: float) -> None:
        from .risk import adjust_risk_pct

        if pnl_pct < 0:
            self.consecutive_losses += 1
            self.loss_streak += 1
            self.win_streak = 0
        else:
            self.consecutive_losses = 0
            self.win_streak += 1
            self.loss_streak = 0
        self.daily_pnl_pct += pnl_pct
        if self.daily_pnl_pct <= -self.max_daily_loss_pct:
            self.kill_switch = True
        if (
            self.max_daily_profit_pct is not None
            and self.daily_pnl_pct >= self.max_daily_profit_pct
        ):
<<<<<<< HEAD
=======

>>>>>>> 186e37e8
            self.kill_switch = True
        self.risk_pct = adjust_risk_pct(self.risk_pct, self.win_streak, self.loss_streak)

    def pause_duration(self) -> int:
        if self.consecutive_losses >= 5:
            return 60 * 60
        if self.consecutive_losses >= 3:
            return 15 * 60
        return 0

    def can_open(self, current_positions: int) -> bool:
        return (not self.kill_switch) and current_positions < self.max_positions

# ---------------------------------------------------------------------------
# Backtesting utilities
# ---------------------------------------------------------------------------

def max_drawdown(equity_curve: Sequence[float]) -> float:
    peak = equity_curve[0]
    mdd = 0.0
    for x in equity_curve:
        if x > peak:
            peak = x
        dd = (peak - x) / peak * 100.0
        if dd > mdd:
            mdd = dd
    return mdd

def backtest(
    trades: Sequence[Dict[str, Any]],
    *,
    equity_start: float = 1_000.0,
    fee_rate: float = 0.0,
    zero_fee_pairs: Optional[Sequence[str]] = None,
) -> Dict[str, float]:
    """Evaluate a list of trade dictionaries.

    Each trade must provide ``symbol``, ``entry``, ``exit``, ``side`` and may
    optionally include ``duration`` in minutes.  Results are aggregated into
    common performance metrics to quickly evaluate the strategy.
    """

    zero_fee = set(zero_fee_pairs or [])
    equity = equity_start
    equity_curve = [equity]
    pnl_pct_list: List[float] = []
    wins = losses = 0
    win_sum = loss_sum = 0.0
    total_duration = 0.0

    for t in trades:
        fr = 0.0 if t.get("symbol") in zero_fee else fee_rate
        pnl_pct = calc_pnl_pct(t["entry"], t["exit"], t["side"], fr)
        pnl_pct_list.append(pnl_pct)
        if pnl_pct >= 0:
            wins += 1
            win_sum += pnl_pct
        else:
            losses += 1
            loss_sum += pnl_pct
        equity *= 1 + pnl_pct / 100.0
        equity_curve.append(equity)
        total_duration += float(t.get("duration", 0.0))

    pnl_pct_total = sum(pnl_pct_list)
    pnl_usdt = equity - equity_start
    profit_factor = (win_sum / abs(loss_sum)) if loss_sum else float("inf")
    winrate = wins / len(trades) * 100.0 if trades else 0.0
    mdd = max_drawdown(equity_curve)
    avg_trade_time = total_duration / len(trades) if trades else 0.0
    exposure = total_duration  # in minutes, callers can normalise if desired
    # Sharpe ratio based on per-trade returns
    if len(pnl_pct_list) > 1:
        mean = sum(pnl_pct_list) / len(pnl_pct_list)
        var = sum((r - mean) ** 2 for r in pnl_pct_list) / (len(pnl_pct_list) - 1)
        sharpe = mean / (var ** 0.5) if var > 0 else 0.0
    else:
        sharpe = 0.0

    return {
        "pnl_usdt": pnl_usdt,
        "pnl_pct": pnl_pct_total,
        "profit_factor": profit_factor,
        "winrate": winrate,
        "max_drawdown": mdd,
        "avg_trade_time": avg_trade_time,
        "exposure": exposure,
        "sharpe": sharpe,
    }<|MERGE_RESOLUTION|>--- conflicted
+++ resolved
@@ -404,10 +404,6 @@
             self.max_daily_profit_pct is not None
             and self.daily_pnl_pct >= self.max_daily_profit_pct
         ):
-<<<<<<< HEAD
-=======
-
->>>>>>> 186e37e8
             self.kill_switch = True
         self.risk_pct = adjust_risk_pct(self.risk_pct, self.win_streak, self.loss_streak)
 
