"""Core trading strategy components for scalping EMA/VWAP/RSI/ATR.

This module implements a minimal but functional version of the strategy
outlined in the project specification.  The focus is on pure Python
implementations so the logic can easily be unit tested without requiring
external services or heavy third‑party dependencies.

The strategy is deliberately stateless; functions operate on passed data and
return simple data structures.  This makes it easy to plug the logic into
real‑time trading loops or backtest engines.
"""

from __future__ import annotations

from dataclasses import dataclass
from typing import Sequence, List, Dict, Optional, Tuple, Any

from .metrics import calc_rsi, calc_atr, calc_pnl_pct
from .risk import calc_position_size

# ---------------------------------------------------------------------------
# Helpers
# ---------------------------------------------------------------------------

def ema(series: Sequence[float], window: int) -> List[float]:
    """Return the exponential moving average of *series*.

    The first value is the raw input to remain consistent with most trading
    platforms.  ``window`` must be positive; when it equals ``1`` the input is
    returned unchanged.
    """

    if window <= 1 or not series:
        return list(series)
    k = 2.0 / (window + 1.0)
    out: List[float] = [float(series[0])]
    prev = out[0]
    for x in series[1:]:
        prev = float(x) * k + prev * (1.0 - k)
        out.append(prev)
    return out

def vwap(highs: Sequence[float], lows: Sequence[float],
         closes: Sequence[float], volumes: Sequence[float]) -> float:
    """Compute the volume weighted average price (VWAP).

    Parameters
    ----------
    highs, lows, closes, volumes: Sequence[float]
        Matching sequences for the period considered.
    """

    tp_vol = 0.0
    vol_sum = 0.0
    for h, low, c, v in zip(highs, lows, closes, volumes):
        tp = (h + low + c) / 3.0
        tp_vol += tp * v
        vol_sum += v
    return tp_vol / vol_sum if vol_sum else 0.0

def obv(closes: Sequence[float], volumes: Sequence[float]) -> List[float]:
    """Return the On Balance Volume (OBV) series."""

    if not closes:
        return []
    out: List[float] = [0.0]
    for i in range(1, len(closes)):
        if closes[i] > closes[i - 1]:
            out.append(out[-1] + volumes[i])
        elif closes[i] < closes[i - 1]:
            out.append(out[-1] - volumes[i])
        else:
            out.append(out[-1])
    return out


def cross(last_fast: float, last_slow: float, prev_fast: float, prev_slow: float) -> int:
    """Detect a crossing between two series.

    Returns ``1`` for a bullish crossover, ``-1`` for a bearish crossover and
    ``0`` otherwise.
    """

    if prev_fast <= prev_slow and last_fast > last_slow:
        return 1
    if prev_fast >= prev_slow and last_fast < last_slow:
        return -1
    return 0


def order_book_imbalance(bid_vol: float, ask_vol: float) -> float:
    """Compute order book imbalance.

    The value is normalised between ``-1`` and ``1`` where positive numbers
    indicate bid dominance.  ``0`` is returned when both volumes are zero.
    """

    total = bid_vol + ask_vol
    return (bid_vol - ask_vol) / total if total else 0.0


def swing_levels(
    highs: Sequence[float], lows: Sequence[float], lookback: int
) -> Tuple[float, float]:
    """Return the most recent swing high and swing low.

    ``lookback`` defines how many completed candles are inspected.  The current
    candle is excluded to avoid look‑ahead bias.
    """

    if len(highs) < lookback + 1 or len(lows) < lookback + 1:
        return highs[-1], lows[-1]
    high = max(highs[-lookback - 1 : -1])
    low = min(lows[-lookback - 1 : -1])
    return high, low

# ---------------------------------------------------------------------------
# Pair selection
# ---------------------------------------------------------------------------

def scan_pairs(
    client: Any,
    *,
    zero_fee_pairs: Sequence[str],
    volume_min: float = 5_000_000,
    max_spread_bps: float = 5.0,
    top_n: int = 20,
) -> List[Dict[str, Any]]:
    """First level market scan.

    Only pairs with zero fees, sufficient 24h volume and tight spreads are
    returned.  The implementation mirrors the behaviour of ``filter_trade_pairs``
    found in :mod:`bot` but lives in a dedicated module so it can be reused in
    different contexts.
    """

    tick = client.get_ticker()
    data = tick.get("data") if isinstance(tick, dict) else []
    if not isinstance(data, list):
        data = [data]

    zero_fee = set(zero_fee_pairs)
    eligible: List[Dict[str, Any]] = []
    for row in data:
        sym = row.get("symbol")
        if not sym or sym not in zero_fee:
            continue
        try:
            vol = float(row.get("volume", 0))
            bid = float(row.get("bidPrice", 0))
            ask = float(row.get("askPrice", 0))
        except (TypeError, ValueError):
            continue
        if vol < volume_min or bid <= 0 or ask <= 0:
            continue
        spread_bps = (ask - bid) / ((ask + bid) / 2.0) * 10_000
        if spread_bps >= max_spread_bps:
            continue
        eligible.append(row)

    eligible.sort(key=lambda r: float(r.get("volume", 0)), reverse=True)
    return eligible[:top_n]

def select_active_pairs(
    client: Any,
    pairs: Sequence[Dict[str, Any]],
    *,
    interval: str = "Min5",
    ema_fast: int = 20,
    ema_slow: int = 50,
    atr_period: int = 14,
    top_n: int = 5,
) -> List[Dict[str, Any]]:
    """Second level scan retaining 3–5 pairs with active momentum.

    Momentum is determined by the relative position of ``EMA20`` and ``EMA50``
    while the Average True Range identifies pairs exhibiting strong movement.
    The function returns the original ticker information augmented with the
    computed ``atr`` so callers can make further decisions.
    """

    results: List[Tuple[float, Dict[str, Any]]] = []
    for info in pairs:
        sym = info.get("symbol")
        if not sym:
            continue
        k = client.get_kline(sym, interval=interval)
        kdata = k.get("data") if isinstance(k, dict) else {}
        closes = kdata.get("close", [])
        highs = kdata.get("high", [])
        lows = kdata.get("low", [])
        if len(closes) < max(ema_slow, atr_period) + 2:
            continue
        efast = ema(closes, ema_fast)
        eslow = ema(closes, ema_slow)
        if efast[-1] == eslow[-1]:  # no momentum
            continue
        atr = calc_atr(highs, lows, closes, atr_period)
        results.append((atr, info))

    results.sort(key=lambda r: r[0], reverse=True)
    return [info for _, info in results[:top_n]]

# ---------------------------------------------------------------------------
# Signal generation
# ---------------------------------------------------------------------------

@dataclass
class Signal:
    """Trading signal with risk parameters."""

    symbol: str
    side: str  # "long" or "short"
    price: float
    sl: float
    tp1: float
    tp2: float
    qty: float


def generate_signal(
    symbol: str,
    ohlcv: Dict[str, Sequence[float]],
    *,
    equity: float,
    risk_pct: float,
    ohlcv_15m: Optional[Dict[str, Sequence[float]]] = None,
    ohlcv_1h: Optional[Dict[str, Sequence[float]]] = None,
    order_book: Optional[Dict[str, float]] = None,
    tick_ratio_buy: Optional[float] = None,
    atr_disable_pct: float = 0.2,
    atr_reduce_pct: float = 2.0,
    swing_lookback: int = 5,
) -> Optional[Signal]:
    """Return a trading :class:`Signal` if conditions are met.

    ``ohlcv`` must contain ``open``, ``high``, ``low``, ``close`` and ``volume``
    sequences ordered from oldest to newest.  The function checks the following
    rules:

    * price positioned relative to VWAP and EMA20/EMA50 trend
    * RSI(14) crossing key levels (40/60)
    * OBV rising or high short‑term volume
    * Multi time frame confirmation (H1 EMA50 slope, RSI15 >/< 50)
    * Micro‑structure breakout of last swing high/low
    * Order book imbalance and tape filters
    * Dynamic ATR‑based stop‑loss and take‑profit
    * Position sizing via ``calc_position_size``
    """

    closes = [float(x) for x in ohlcv.get("close", [])]
    highs = [float(x) for x in ohlcv.get("high", [])]
    lows = [float(x) for x in ohlcv.get("low", [])]
    vols = [float(x) for x in ohlcv.get("volume", [])]
    if len(closes) < 60 or len(highs) != len(lows) or len(closes) != len(highs):
        return None

    price = closes[-1]
    ema20 = ema(closes, 20)
    ema50 = ema(closes, 50)
    v = vwap(highs, lows, closes, vols)
    obv_series = obv(closes, vols)
    obv_rising = obv_series[-1] > obv_series[-2]
    vol_last3 = sum(vols[-3:])
    vol_ma20 = sum(vols[-20:]) / 20.0
    vol_rising = vol_last3 > vol_ma20

    # Multi timeframe filters -------------------------------------------------
    trend_dir = 0  # 1 = long only, -1 = short only, 0 = neutral
    if ohlcv_1h:
        h_closes = [float(x) for x in ohlcv_1h.get("close", [])]
        if len(h_closes) >= 52:
            h_ema50 = ema(h_closes, 50)
            if len(h_ema50) >= 2:
                slope = h_ema50[-1] - h_ema50[-2]
                if slope > 0:
                    trend_dir = 1
                elif slope < 0:
                    trend_dir = -1

    rsi_15 = None
    if ohlcv_15m:
        m_closes = [float(x) for x in ohlcv_15m.get("close", [])]
        if len(m_closes) >= 15:
            rsi_15 = calc_rsi(m_closes, 14)

    # RSI crossing logic (5m)
    rsi_curr = calc_rsi(closes[-15:], 14)
    rsi_prev = calc_rsi(closes[-16:-1], 14)

    atr = calc_atr(highs, lows, closes, 14)
    atr_pct = atr / price * 100.0 if price else 0.0
    if atr_pct < atr_disable_pct:
        return None
    size_mult = 0.5 if atr_pct > atr_reduce_pct else 1.0

    sl_dist = 0.5 * atr
    tp1_dist = 1.0 * atr
    tp2_dist = 1.5 * atr

    swing_high, swing_low = swing_levels(highs, lows, swing_lookback)

    obi_ok_long = obi_ok_short = True
    if order_book is not None:
        bid = float(order_book.get("bid_vol_aggreg", 0))
        ask = float(order_book.get("ask_vol_aggreg", 0))
        obi = order_book_imbalance(bid, ask)
        obi_ok_long = obi > 0.1
        obi_ok_short = obi < -0.1

    tick_ok_long = tick_ratio_buy is None or tick_ratio_buy > 0.55
    tick_ok_short = tick_ratio_buy is None or tick_ratio_buy < 0.45

    def _size(dist: float) -> float:
        return calc_position_size(equity, risk_pct, dist) * size_mult

    if (
        price > v
        and ema20[-1] > ema50[-1]
        and rsi_prev <= 40 < rsi_curr
        and (obv_rising or vol_rising)
        and (rsi_15 is None or rsi_15 > 50)
        and price > swing_high
        and obi_ok_long
        and tick_ok_long
        and trend_dir >= 0
    ):
        sl = price - sl_dist
        tp1 = price + tp1_dist
        tp2 = price + tp2_dist
        qty = _size(sl_dist)
        return Signal(symbol, "long", price, sl, tp1, tp2, qty)

    if (
        price < v
        and ema20[-1] < ema50[-1]
        and rsi_prev >= 60 > rsi_curr
        and (obv_series[-1] < obv_series[-2] or vol_rising)
        and (rsi_15 is None or rsi_15 < 50)
        and price < swing_low
        and obi_ok_short
        and tick_ok_short
        and trend_dir <= 0
    ):
        sl = price + sl_dist
        tp1 = price - tp1_dist
        tp2 = price - tp2_dist
        qty = _size(sl_dist)
        return Signal(symbol, "short", price, sl, tp1, tp2, qty)

    return None

# ---------------------------------------------------------------------------
# Risk limits
# ---------------------------------------------------------------------------

@dataclass
class RiskManager:
    """Utility class implementing kill switch, loss limits and risk scaling."""

    max_daily_loss_pct: float
    max_positions: int
    risk_pct: float
    aggressive: bool = False
    max_daily_profit_pct: float | None = None

    def __post_init__(self) -> None:
        self.base_risk_pct = self.risk_pct
        self.reset_day()

    def reset_day(self) -> None:
        self.daily_pnl_pct = 0.0
        self.consecutive_losses = 0
        self.win_streak = 0
        self.loss_streak = 0
        self.kill_switch = False
        self.risk_pct = self.base_risk_pct

    def record_trade(self, pnl_pct: float) -> None:
        from .risk import adjust_risk_pct

        if pnl_pct < 0:
            self.consecutive_losses += 1
            self.loss_streak += 1
            self.win_streak = 0
<<<<<<< HEAD
=======
            self.daily_loss_pct += pnl_pct
>>>>>>> cf33877f
        else:
            self.consecutive_losses = 0
            self.win_streak += 1
            self.loss_streak = 0
<<<<<<< HEAD
        self.daily_pnl_pct += pnl_pct
        if self.daily_pnl_pct <= -self.max_daily_loss_pct:
            self.kill_switch = True
        if (
            self.max_daily_profit_pct is not None
            and self.daily_pnl_pct >= self.max_daily_profit_pct
        ):
=======
        if self.daily_loss_pct <= -self.max_daily_loss_pct:
>>>>>>> cf33877f
            self.kill_switch = True
        self.risk_pct = adjust_risk_pct(self.risk_pct, self.win_streak, self.loss_streak)

    def pause_duration(self) -> int:
        if self.consecutive_losses >= 5:
            return 60 * 60
        if self.consecutive_losses >= 3:
            return 15 * 60
        return 0

    def can_open(self, current_positions: int) -> bool:
        return (not self.kill_switch) and current_positions < self.max_positions

# ---------------------------------------------------------------------------
# Backtesting utilities
# ---------------------------------------------------------------------------

def max_drawdown(equity_curve: Sequence[float]) -> float:
    peak = equity_curve[0]
    mdd = 0.0
    for x in equity_curve:
        if x > peak:
            peak = x
        dd = (peak - x) / peak * 100.0
        if dd > mdd:
            mdd = dd
    return mdd

def backtest(
    trades: Sequence[Dict[str, Any]],
    *,
    equity_start: float = 1_000.0,
    fee_rate: float = 0.0,
    zero_fee_pairs: Optional[Sequence[str]] = None,
) -> Dict[str, float]:
    """Evaluate a list of trade dictionaries.

    Each trade must provide ``symbol``, ``entry``, ``exit``, ``side`` and may
    optionally include ``duration`` in minutes.  Results are aggregated into
    common performance metrics to quickly evaluate the strategy.
    """

    zero_fee = set(zero_fee_pairs or [])
    equity = equity_start
    equity_curve = [equity]
    pnl_pct_list: List[float] = []
    wins = losses = 0
    win_sum = loss_sum = 0.0
    total_duration = 0.0

    for t in trades:
        fr = 0.0 if t.get("symbol") in zero_fee else fee_rate
        pnl_pct = calc_pnl_pct(t["entry"], t["exit"], t["side"], fr)
        pnl_pct_list.append(pnl_pct)
        if pnl_pct >= 0:
            wins += 1
            win_sum += pnl_pct
        else:
            losses += 1
            loss_sum += pnl_pct
        equity *= 1 + pnl_pct / 100.0
        equity_curve.append(equity)
        total_duration += float(t.get("duration", 0.0))

    pnl_pct_total = sum(pnl_pct_list)
    pnl_usdt = equity - equity_start
    profit_factor = (win_sum / abs(loss_sum)) if loss_sum else float("inf")
    winrate = wins / len(trades) * 100.0 if trades else 0.0
    mdd = max_drawdown(equity_curve)
    avg_trade_time = total_duration / len(trades) if trades else 0.0
    exposure = total_duration  # in minutes, callers can normalise if desired
    # Sharpe ratio based on per-trade returns
    if len(pnl_pct_list) > 1:
        mean = sum(pnl_pct_list) / len(pnl_pct_list)
        var = sum((r - mean) ** 2 for r in pnl_pct_list) / (len(pnl_pct_list) - 1)
        sharpe = mean / (var ** 0.5) if var > 0 else 0.0
    else:
        sharpe = 0.0

    return {
        "pnl_usdt": pnl_usdt,
        "pnl_pct": pnl_pct_total,
        "profit_factor": profit_factor,
        "winrate": winrate,
        "max_drawdown": mdd,
        "avg_trade_time": avg_trade_time,
        "exposure": exposure,
        "sharpe": sharpe,
    }<|MERGE_RESOLUTION|>--- conflicted
+++ resolved
@@ -383,15 +383,12 @@
             self.consecutive_losses += 1
             self.loss_streak += 1
             self.win_streak = 0
-<<<<<<< HEAD
-=======
-            self.daily_loss_pct += pnl_pct
->>>>>>> cf33877f
+
         else:
             self.consecutive_losses = 0
             self.win_streak += 1
             self.loss_streak = 0
-<<<<<<< HEAD
+
         self.daily_pnl_pct += pnl_pct
         if self.daily_pnl_pct <= -self.max_daily_loss_pct:
             self.kill_switch = True
@@ -399,9 +396,7 @@
             self.max_daily_profit_pct is not None
             and self.daily_pnl_pct >= self.max_daily_profit_pct
         ):
-=======
-        if self.daily_loss_pct <= -self.max_daily_loss_pct:
->>>>>>> cf33877f
+
             self.kill_switch = True
         self.risk_pct = adjust_risk_pct(self.risk_pct, self.win_streak, self.loss_streak)
 
