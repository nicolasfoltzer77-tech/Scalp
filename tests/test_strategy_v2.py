--- conflicted
+++ resolved
@@ -110,7 +110,7 @@
         tick_ratio_buy=0.6,
     )
     assert sig is None
-<<<<<<< HEAD
+
 
 
 def test_generate_signal_trend_ema_filter(monkeypatch):
@@ -144,5 +144,4 @@
         trend_ema_period=200,
     )
     assert sig is None
-=======
->>>>>>> f2703bb8
+    