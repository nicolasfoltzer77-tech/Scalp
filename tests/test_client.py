--- conflicted
+++ resolved
@@ -39,20 +39,11 @@
     assert resp["success"] is True
     qs = "a=1&b=2"
     prehash = f"1000GET/api/test?{qs}"
-<<<<<<< HEAD
     expected = hmac.new(b"secret", prehash.encode(), hashlib.sha256).hexdigest()
     assert called["headers"]["ACCESS-SIGN"] == expected
     assert called["headers"]["ACCESS-KEY"] == "key"
     assert called["headers"]["ACCESS-TIMESTAMP"] == "1000"
     assert called["headers"]["ACCESS-RECV-WINDOW"] == "30"
-=======
-    expected = base64.b64encode(
-        hmac.new(b"secret", prehash.encode(), hashlib.sha256).digest()
-    ).decode()
-    assert called["headers"]["ACCESS-SIGN"] == expected
-    assert called["headers"]["ACCESS-KEY"] == "key"
-    assert called["headers"]["ACCESS-TIMESTAMP"] == "1000"
->>>>>>> ba1d84c5
     assert called["params"] == {"b": "2", "a": "1"}
 
 
@@ -82,20 +73,11 @@
     assert resp["success"] is True
     body = json.dumps({"a": 1, "b": 2}, separators=(",", ":"), ensure_ascii=False)
     prehash = f"1000POST/api/test{body}"
-<<<<<<< HEAD
     expected = hmac.new(b"secret", prehash.encode(), hashlib.sha256).hexdigest()
     assert called["headers"]["ACCESS-SIGN"] == expected
     assert called["headers"]["ACCESS-KEY"] == "key"
     assert called["headers"]["ACCESS-TIMESTAMP"] == "1000"
     assert called["headers"]["ACCESS-RECV-WINDOW"] == "30"
-=======
-    expected = base64.b64encode(
-        hmac.new(b"secret", prehash.encode(), hashlib.sha256).digest()
-    ).decode()
-    assert called["headers"]["ACCESS-SIGN"] == expected
-    assert called["headers"]["ACCESS-KEY"] == "key"
-    assert called["headers"]["ACCESS-TIMESTAMP"] == "1000"
->>>>>>> ba1d84c5
     assert called["data"].decode("utf-8") == body
 
 
