--- conflicted
+++ resolved
@@ -3,18 +3,7 @@
 import hashlib
 import pytest
 import bot
-<<<<<<< HEAD
 from bot import BitgetFuturesClient
-=======
-from bot import MexcFuturesClient
-import sys
-import importlib
-
-sys.modules.pop("requests", None)
-real_requests = importlib.import_module("requests")
-sys.modules["requests"] = real_requests
-import scalp.client as http_client
->>>>>>> fb07f564
 
 
 @pytest.fixture(autouse=True)
