--- conflicted
+++ resolved
@@ -165,7 +165,7 @@
     assert usdt["equity"] == 1.0
 
 
-<<<<<<< HEAD
+
 def test_get_assets_zero_available(monkeypatch):
     """Zero available balance should propagate as zero equity."""
     client = BitgetFuturesClient("key", "secret", "https://test")
@@ -189,8 +189,6 @@
     assert usdt["equity"] == 0.0
 
 
-=======
->>>>>>> 252b0d0d
 def test_get_ticker_normalization(monkeypatch):
     client = BitgetFuturesClient("key", "secret", "https://test")
 
