import logging
import bot


<<<<<<< HEAD
def test_update_displays_pairs(monkeypatch, caplog):
=======
def test_update_displays_pairs(monkeypatch, capsys):
>>>>>>> 76d2fabc
    def fake_send(client, top_n=20, tg_bot=None):
        assert (client, top_n, tg_bot) == ("cli", 5, "tg")
        return {"green": "BTC", "orange": "ETH", "red": "XRP"}

    monkeypatch.setattr(bot, "send_selected_pairs", fake_send)
<<<<<<< HEAD
    with caplog.at_level(logging.INFO):
        payload = bot.update("cli", top_n=5, tg_bot="tg")
    assert payload["green"] == "BTC"
    assert "BTC" in caplog.text and "ETH" in caplog.text and "XRP" in caplog.text
=======
    bot.update("cli", top_n=5, tg_bot="tg")
    out = capsys.readouterr().out
    assert "BTC" in out and "ETH" in out and "XRP" in out
>>>>>>> 76d2fabc
<|MERGE_RESOLUTION|>--- conflicted
+++ resolved
@@ -2,23 +2,13 @@
 import bot
 
 
-<<<<<<< HEAD
 def test_update_displays_pairs(monkeypatch, caplog):
-=======
-def test_update_displays_pairs(monkeypatch, capsys):
->>>>>>> 76d2fabc
     def fake_send(client, top_n=20, tg_bot=None):
         assert (client, top_n, tg_bot) == ("cli", 5, "tg")
         return {"green": "BTC", "orange": "ETH", "red": "XRP"}
 
     monkeypatch.setattr(bot, "send_selected_pairs", fake_send)
-<<<<<<< HEAD
     with caplog.at_level(logging.INFO):
         payload = bot.update("cli", top_n=5, tg_bot="tg")
     assert payload["green"] == "BTC"
     assert "BTC" in caplog.text and "ETH" in caplog.text and "XRP" in caplog.text
-=======
-    bot.update("cli", top_n=5, tg_bot="tg")
-    out = capsys.readouterr().out
-    assert "BTC" in out and "ETH" in out and "XRP" in out
->>>>>>> 76d2fabc
