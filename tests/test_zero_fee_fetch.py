--- conflicted
+++ resolved
@@ -25,7 +25,6 @@
     monkeypatch.setattr(requests, "get", fake_get, raising=False)
     import scalp.bot_config as bc
     importlib.reload(bc)
-<<<<<<< HEAD
     capsys.readouterr()
     pairs = bc.fetch_zero_fee_pairs_from_bitget("http://example.com")
     assert pairs == ["AAA_USDT"]
@@ -56,11 +55,6 @@
     out, _ = capsys.readouterr()
     assert "AAA_USDT: maker=0.0, taker=0.0" in out
     assert "BBB_USDT: maker=0.001, taker=0.001" in out
-=======
-    pairs = bc.fetch_zero_fee_pairs_from_mexc("http://example.com")
-    assert pairs == ["AAA_USDT"]
->>>>>>> fb07f564
-
 
 def test_fetch_pairs_with_fees(monkeypatch):
     def fake_get(url, timeout=5):
