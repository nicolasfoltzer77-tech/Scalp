--- conflicted
+++ resolved
@@ -51,8 +51,8 @@
     assert calls[0]["url"] == "https://api.telegram.org/botabc/sendMessage"
     assert calls[0]["json"]["chat_id"] == "123"
     assert calls[0]["json"]["text"].startswith("evt")
-<<<<<<< HEAD
     assert "bar" in calls[0]["json"]["text"]
+
 
 
 def test_notify_posts_both(monkeypatch):
@@ -71,6 +71,3 @@
     assert len(calls) == 2
     assert calls[0]["url"] == "http://example.com"
     assert calls[1]["url"] == "https://api.telegram.org/botabc/sendMessage"
-=======
-    assert "bar" in calls[0]["json"]["text"]
->>>>>>> 0d8df671
