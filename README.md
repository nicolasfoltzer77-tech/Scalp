# Scalp

Bot de trading pour les futures USDT-M de MEXC. Ce projet est **expérimental** et fourni à des fins éducatives.

## Installation

Assurez-vous d'avoir Python 3.8 ou supérieur puis installez les dépendances :

```bash
pip install -r requirements.txt
```

Pour développer ou exécuter les tests :

```bash
pip install -r requirements-dev.txt
pytest  # ou make test
```

## Configuration

Le bot lit sa configuration via des variables d'environnement :

- `MEXC_ACCESS_KEY`, `MEXC_SECRET_KEY` : clés API MEXC (laisser les valeurs par défaut pour rester en mode papier).
- `PAPER_TRADE` (`true`/`false`) : par défaut `true`, n'envoie aucun ordre réel.
- `SYMBOL` : symbole du contrat futures, ex. `BTC_USDT`.
- `INTERVAL` : intervalle des chandeliers, ex. `Min1`, `Min5`.
- `EMA_FAST`, `EMA_SLOW` : périodes des EMA utilisées par la stratégie.
- `RISK_PCT_EQUITY`, `LEVERAGE`, `STOP_LOSS_PCT`, `TAKE_PROFIT_PCT` : paramètres de gestion du risque.
- `LOG_DIR` : dossier où seront écrits les fichiers de log.
<<<<<<< HEAD
- `NOTIFY_URL` : URL d'un webhook HTTP pour recevoir les événements (optionnel, peut être utilisé en plus de Telegram).
- `TELEGRAM_BOT_TOKEN`, `TELEGRAM_CHAT_ID` : pour envoyer les notifications sur Telegram (optionnel, peut être combiné avec le webhook).
=======
- `NOTIFY_URL` : URL d'un webhook HTTP pour recevoir les événements (optionnel).
- `TELEGRAM_BOT_TOKEN`, `TELEGRAM_CHAT_ID` : pour envoyer les notifications sur Telegram (optionnel).
>>>>>>> 0d8df671

Exemple :

```bash
export MEXC_ACCESS_KEY="votre_cle"
export MEXC_SECRET_KEY="votre_secret"
export PAPER_TRADE=true
python bot.py
```

## Lancement

Après configuration, lancez simplement :

```bash
python bot.py
```

Les journaux sont écrits dans `logs/` et affichés sur la console. Le bot tourne jusqu'à `Ctrl+C`. Les ouvertures et fermetures de positions sont consignées dans `bot_events.jsonl`.

## Version

La version du bot est stockée dans le fichier `scalp/VERSION` et exposée dans
le code via la variable `scalp.__version__` :

```python
from scalp import __version__
print(__version__)
```

Pour incrémenter la version, utilisez `scalp.version.bump_version` avec
`"major"`, `"minor"` ou `"patch"` comme argument.

## Avertissement

© 2025 — Usage à vos risques. Ceci n'est pas un conseil financier.<|MERGE_RESOLUTION|>--- conflicted
+++ resolved
@@ -28,13 +28,10 @@
 - `EMA_FAST`, `EMA_SLOW` : périodes des EMA utilisées par la stratégie.
 - `RISK_PCT_EQUITY`, `LEVERAGE`, `STOP_LOSS_PCT`, `TAKE_PROFIT_PCT` : paramètres de gestion du risque.
 - `LOG_DIR` : dossier où seront écrits les fichiers de log.
-<<<<<<< HEAD
+
 - `NOTIFY_URL` : URL d'un webhook HTTP pour recevoir les événements (optionnel, peut être utilisé en plus de Telegram).
 - `TELEGRAM_BOT_TOKEN`, `TELEGRAM_CHAT_ID` : pour envoyer les notifications sur Telegram (optionnel, peut être combiné avec le webhook).
-=======
-- `NOTIFY_URL` : URL d'un webhook HTTP pour recevoir les événements (optionnel).
-- `TELEGRAM_BOT_TOKEN`, `TELEGRAM_CHAT_ID` : pour envoyer les notifications sur Telegram (optionnel).
->>>>>>> 0d8df671
+
 
 Exemple :
 
