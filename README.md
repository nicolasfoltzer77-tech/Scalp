# Scalp

Bot de trading pour les futures USDT-M de MEXC. Ce projet est **expérimental** et fourni à des fins éducatives.

## Installation

Assurez-vous d'avoir Python 3.8 ou supérieur puis installez les dépendances :

```bash
pip install -r requirements.txt
```

Pour développer ou exécuter les tests :

```bash
pip install -r requirements-dev.txt
pytest  # ou make test
```

## Configuration

Le bot lit sa configuration via des variables d'environnement :

- `MEXC_ACCESS_KEY`, `MEXC_SECRET_KEY` : clés API MEXC (laisser les valeurs par défaut pour rester en mode papier).
- `PAPER_TRADE` (`true`/`false`) : par défaut `true`, n'envoie aucun ordre réel.
- `SYMBOL` : symbole du contrat futures, ex. `BTC_USDT`.
- `INTERVAL` : intervalle des chandeliers, ex. `Min1`, `Min5`.
- `EMA_FAST`, `EMA_SLOW` : périodes des EMA utilisées par la stratégie.
- `RISK_PCT_EQUITY`, `LEVERAGE`, `STOP_LOSS_PCT`, `TAKE_PROFIT_PCT` : paramètres de gestion du risque.
<<<<<<< HEAD
- `ATR_PERIOD`, `TRAIL_ATR_MULT`, `PROGRESS_MIN`, `TIMEOUT_MIN` : réglages pour l'ATR, le trailing stop et la sortie par timeout.
=======
>>>>>>> cf4f3b28
- `MAX_DAILY_LOSS_PCT`, `MAX_POSITIONS` : limites globales (kill switch, nombre maximal de positions).
- `LOG_DIR` : dossier où seront écrits les fichiers de log.

- `NOTIFY_URL` : URL d'un webhook HTTP pour recevoir les événements (optionnel, peut être utilisé en plus de Telegram).
- `TELEGRAM_BOT_TOKEN`, `TELEGRAM_CHAT_ID` : pour envoyer les notifications sur Telegram (optionnel, peut être combiné avec le webhook).

Pour éviter de versionner vos clés sensibles, vous pouvez créer un fichier
`.env` dans le dossier parent du dépôt (par exemple `Notebooks/.env` si le
code se trouve dans `Notebooks/scalp`).  Ce fichier est automatiquement chargé
au démarrage et toutes les variables qu'il contient seront disponibles pour le
bot.


Exemple :

```bash
export MEXC_ACCESS_KEY="votre_cle"
export MEXC_SECRET_KEY="votre_secret"
export PAPER_TRADE=true
python bot.py
```

## Lancement

Après configuration, lancez simplement :

```bash
python bot.py
```

Les journaux sont écrits dans `logs/` et affichés sur la console. Le bot tourne jusqu'à `Ctrl+C`. Les ouvertures et fermetures de positions sont consignées dans `bot_events.jsonl`.

Lors du démarrage, deux notifications Telegram sont émises : la première indique que le bot est lancé, la seconde liste les 20 paires sélectionnées pour la session.

## Version

La version du bot est stockée dans le fichier `scalp/VERSION` et exposée dans
le code via la variable `scalp.__version__` :

```python
from scalp import __version__
print(__version__)
```

Pour incrémenter la version, utilisez `scalp.version.bump_version` avec

`"major"`, `"minor"` ou `"patch"` comme argument. La fonction
`scalp.version.bump_version_from_message` permet également de déterminer
automatiquement l'incrément à appliquer à partir d'un message de commit
suivant la convention [Conventional Commits](https://www.conventionalcommits.org).

Exemple d'incrément basé sur un message :

```python
from scalp.version import bump_version_from_message
bump_version_from_message("feat: add new strategy")
```

Exécuté en tant que script, `python -m scalp.version` lit le dernier
message de commit `git` et met à jour le fichier `VERSION` en
conséquence.


## Avertissement

© 2025 — Usage à vos risques. Ceci n'est pas un conseil financier.<|MERGE_RESOLUTION|>--- conflicted
+++ resolved
@@ -27,10 +27,9 @@
 - `INTERVAL` : intervalle des chandeliers, ex. `Min1`, `Min5`.
 - `EMA_FAST`, `EMA_SLOW` : périodes des EMA utilisées par la stratégie.
 - `RISK_PCT_EQUITY`, `LEVERAGE`, `STOP_LOSS_PCT`, `TAKE_PROFIT_PCT` : paramètres de gestion du risque.
-<<<<<<< HEAD
+
 - `ATR_PERIOD`, `TRAIL_ATR_MULT`, `PROGRESS_MIN`, `TIMEOUT_MIN` : réglages pour l'ATR, le trailing stop et la sortie par timeout.
-=======
->>>>>>> cf4f3b28
+
 - `MAX_DAILY_LOSS_PCT`, `MAX_POSITIONS` : limites globales (kill switch, nombre maximal de positions).
 - `LOG_DIR` : dossier où seront écrits les fichiers de log.
 
