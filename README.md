# Scalp
<<<<<<< HEAD

Bot MEXC Futures.

## Tests

Installez les dépendances de développement et lancez la suite :

```bash
pip install -r requirements-dev.txt
pytest  # ou make test
```
=======
Bot de trading pour les futures USDT-M de MEXC. Ce projet est **expérimental** et fourni à des fins éducatives.

## Installation

1. Assurez-vous d'avoir Python 3.8 ou supérieur.
2. Installez la dépendance `requests` si elle n'est pas déjà disponible :
   ```bash
   pip install requests
   ```
   (Le bot tente également d'installer automatiquement `requests` au premier lancement.)

## Configuration

Le bot lit sa configuration via des variables d'environnement :

- `MEXC_ACCESS_KEY` et `MEXC_SECRET_KEY` : clés API MEXC (laisser les valeurs par défaut pour rester en mode papier).
- `PAPER_TRADE` (`true`/`false`) : par défaut `true`, n'envoie aucun ordre réel.
- `SYMBOL` : symbole du contrat futures, ex. `BTC_USDT`.
- `INTERVAL` : intervalle des chandeliers, ex. `Min1`, `Min5`.
- `EMA_FAST`, `EMA_SLOW` : périodes des EMA utilisées par la stratégie.
- `RISK_PCT_EQUITY`, `LEVERAGE`, `STOP_LOSS_PCT`, `TAKE_PROFIT_PCT` : paramètres de gestion du risque.
- `LOG_DIR` : dossier où seront écrits les fichiers de log.

Exemple de configuration :

```bash
export MEXC_ACCESS_KEY="votre_cle"
export MEXC_SECRET_KEY="votre_secret"
export PAPER_TRADE=true
python bot.py
```

## Lancement

Après avoir défini les variables d'environnement, lancez simplement :

```bash
python bot.py
```

Les journaux sont écrits dans le dossier `logs/` et affichés sur la console. Le bot tourne en boucle jusqu'à `Ctrl+C`.

## Avertissement

© 2025 — Usage à vos risques. Ceci n’est pas un conseil financier.
## Installation

Installez les dépendances nécessaires avec :

```bash
pip install -r requirements.txt
```

>>>>>>> 43dff30a
<|MERGE_RESOLUTION|>--- conflicted
+++ resolved
@@ -1,5 +1,5 @@
 # Scalp
-<<<<<<< HEAD
+<<< codex/configure-pytest-and-create-tests-directory-ws8qdl
 
 Bot MEXC Futures.
 
@@ -11,7 +11,7 @@
 pip install -r requirements-dev.txt
 pytest  # ou make test
 ```
-=======
+=====
 Bot de trading pour les futures USDT-M de MEXC. Ce projet est **expérimental** et fourni à des fins éducatives.
 
 ## Installation
@@ -65,4 +65,4 @@
 pip install -r requirements.txt
 ```
 
->>>>>>> 43dff30a
+>> main