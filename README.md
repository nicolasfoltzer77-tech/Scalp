--- conflicted
+++ resolved
@@ -63,7 +63,7 @@
 ```
 
 Pour incrémenter la version, utilisez `scalp.version.bump_version` avec
-<<<<<<< HEAD
+
 `"major"`, `"minor"` ou `"patch"` comme argument. La fonction
 `scalp.version.bump_version_from_message` permet également de déterminer
 automatiquement l'incrément à appliquer à partir d'un message de commit
@@ -79,9 +79,7 @@
 Exécuté en tant que script, `python -m scalp.version` lit le dernier
 message de commit `git` et met à jour le fichier `VERSION` en
 conséquence.
-=======
-`"major"`, `"minor"` ou `"patch"` comme argument.
->>>>>>> 7a9d5269
+
 
 ## Avertissement
 
