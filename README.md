--- conflicted
+++ resolved
@@ -27,10 +27,7 @@
 - `INTERVAL` : intervalle des chandeliers, ex. `Min1`, `Min5`.
 - `EMA_FAST`, `EMA_SLOW` : périodes des EMA utilisées par la stratégie.
 - `MACD_FAST`, `MACD_SLOW`, `MACD_SIGNAL` : paramètres du filtre de tendance MACD.
-<<<<<<< HEAD
 - `EMA_TREND_PERIOD` : période de l'EMA longue utilisée comme filtre de tendance général.
-=======
->>>>>>> f2703bb8
 - `RISK_PCT_EQUITY`, `LEVERAGE`, `STOP_LOSS_PCT`, `TAKE_PROFIT_PCT` : paramètres de gestion du risque.
 - `ATR_PERIOD`, `TRAIL_ATR_MULT`, `SCALE_IN_ATR_MULT`, `PROGRESS_MIN`, `TIMEOUT_MIN` : réglages pour l'ATR, l'ajout à la position, le trailing stop et la sortie par timeout.
 - `MAX_DAILY_LOSS_PCT`, `MAX_DAILY_PROFIT_PCT`, `MAX_POSITIONS` : limites globales (kill switch après perte ou gain, nombre maximal de positions).
