--- conflicted
+++ resolved
@@ -1,6 +1,4 @@
 # Scalp
-
-<<<<<<< HEAD
 Bot de trading pour les futures USDT-M de MEXC. Ce projet est **expérimental** et fourni à des fins éducatives.
 
 ## Installation
@@ -46,7 +44,6 @@
 ## Avertissement
 
 © 2025 — Usage à vos risques. Ceci n’est pas un conseil financier.
-=======
 ## Installation
 
 Installez les dépendances nécessaires avec :
@@ -54,4 +51,4 @@
 ```bash
 pip install -r requirements.txt
 ```
->>>>>>> c77208d1
+
